--- conflicted
+++ resolved
@@ -54,217 +54,8 @@
     public void handleRequest(final InputStream inputStream, final OutputStream outputStream, final Context context)
         throws IOException,
         TerminalException {
-<<<<<<< HEAD
-
-        this.lambdaLogger = context.getLogger();
-        ProgressEvent<ResourceT, CallbackT> handlerResponse = null;
-        HandlerRequest<ResourceT, CallbackT> request = null;
-        scrubFiles();
-        try {
-            if (inputStream == null) {
-                throw new TerminalException("No request object received");
-            }
-
-            String input = this.serializer.decompress(IOUtils.toString(inputStream, StandardCharsets.UTF_8));
-
-            JSONObject rawInput = new JSONObject(new JSONTokener(input));
-            // deserialize incoming payload to modelled request
-            try {
-                request = this.serializer.deserialize(input, typeReference);
-
-                handlerResponse = processInvocation(rawInput, request, context);
-            } catch (MismatchedInputException e) {
-                JSONObject resourceSchemaJSONObject = provideResourceSchemaJSONObject();
-                JSONObject rawModelObject = rawInput.getJSONObject("requestData").getJSONObject("resourceProperties");
-
-                this.validator.validateObject(rawModelObject, resourceSchemaJSONObject);
-
-                handlerResponse = ProgressEvent.defaultFailureHandler(
-                    new CfnInvalidRequestException("Resource properties validation failed with invalid configuration", e),
-                    HandlerErrorCode.InvalidRequest);
-            }
-
-        } catch (final ValidationException e) {
-            String message;
-            String fullExceptionMessage = ValidationException.buildFullExceptionMessage(e);
-            if (!StringUtils.isEmpty(fullExceptionMessage)) {
-                message = String.format("Model validation failed (%s)", fullExceptionMessage);
-            } else {
-                message = "Model validation failed with unknown cause.";
-            }
-
-            publishExceptionMetric(request == null ? null : request.getAction(), e, HandlerErrorCode.InvalidRequest);
-            handlerResponse = ProgressEvent.defaultFailureHandler(new TerminalException(message, e),
-                HandlerErrorCode.InvalidRequest);
-        } catch (final Throwable e) {
-            // Exceptions are wrapped as a consistent error response to the caller (i.e;
-            // CloudFormation)
-            log(ExceptionUtils.getStackTrace(e)); // for root causing - logs to LambdaLogger by default
-            handlerResponse = ProgressEvent.defaultFailureHandler(e, HandlerErrorCode.InternalFailure);
-            if (request != null && request.getRequestData() != null && MUTATING_ACTIONS.contains(request.getAction())) {
-                handlerResponse.setResourceModel(request.getRequestData().getResourceProperties());
-            }
-            if (request != null) {
-                publishExceptionMetric(request.getAction(), e, HandlerErrorCode.InternalFailure);
-            }
-
-        } finally {
-            // A response will be output on all paths, though CloudFormation will
-            // not block on invoking the handlers, but rather listen for callbacks
-            writeResponse(outputStream, handlerResponse);
-            publishExceptionCodeAndCountMetrics(request == null ? null : request.getAction(), handlerResponse.getErrorCode());
-        }
-    }
-
-    private ProgressEvent<ResourceT, CallbackT>
-        processInvocation(final JSONObject rawRequest, final HandlerRequest<ResourceT, CallbackT> request, final Context context)
-            throws IOException,
-            TerminalException {
-
-        assert request != null : "Invalid request object received";
-
-        if (request.getRequestData() == null) {
-            throw new TerminalException("Invalid request object received");
-        }
-
-        if (MUTATING_ACTIONS.contains(request.getAction())) {
-            if (request.getRequestData().getResourceProperties() == null) {
-                throw new TerminalException("Invalid resource properties object received");
-            }
-        }
-
-        // initialise dependencies
-        initialiseRuntime(request.getResourceType(), request.getRequestData().getProviderCredentials(),
-            request.getRequestData().getProviderLogGroupName(), context);
-
-        // transform the request object to pass to caller
-        ResourceHandlerRequest<ResourceT> resourceHandlerRequest = transform(request);
-
-        if (resourceHandlerRequest != null) {
-            resourceHandlerRequest.setPreviousResourceTags(getPreviousResourceTags(request));
-            resourceHandlerRequest.setStackId(getStackId(request));
-        }
-
-        this.metricsPublisherProxy.publishInvocationMetric(Instant.now(), request.getAction());
-
-        // for CUD actions, validate incoming model - any error is a terminal failure on
-        // the invocation
-        // NOTE: we validate the raw pre-deserialized payload to account for lenient
-        // serialization.
-        // Here, we want to surface ALL input validation errors to the caller.
-        boolean isMutatingAction = MUTATING_ACTIONS.contains(request.getAction());
-        if (isMutatingAction) {
-            // validate entire incoming payload, including extraneous fields which
-            // are stripped by the Serializer (due to FAIL_ON_UNKNOWN_PROPERTIES setting)
-            JSONObject rawModelObject = rawRequest.getJSONObject("requestData").getJSONObject("resourceProperties");
-            try {
-                validateModel(rawModelObject);
-            } catch (final ValidationException e) {
-                // TODO: we'll need a better way to expose the stack of causing exceptions for
-                // user feedback
-                StringBuilder validationMessageBuilder = new StringBuilder();
-                if (!StringUtils.isEmpty(e.getMessage())) {
-                    validationMessageBuilder.append(String.format("Model validation failed (%s)", e.getMessage()));
-                } else {
-                    validationMessageBuilder.append("Model validation failed with unknown cause.");
-                }
-                List<ValidationException> es = e.getCausingExceptions();
-                if (CollectionUtils.isNotEmpty(es)) {
-                    for (RuntimeException cause : es) {
-                        if (cause instanceof ValidationException) {
-                            validationMessageBuilder.append(
-                                String.format("%n%s (%s)", cause.getMessage(), ((ValidationException) cause).getSchemaPointer()));
-                        }
-                    }
-                }
-                publishExceptionMetric(request.getAction(), e, HandlerErrorCode.InvalidRequest);
-                return ProgressEvent.defaultFailureHandler(new TerminalException(validationMessageBuilder.toString(), e),
-                    HandlerErrorCode.InvalidRequest);
-            }
-        }
-
-        CallbackT callbackContext = request.getCallbackContext();
-        // last mile proxy creation with passed-in credentials (unless we are operating
-        // in a non-AWS model)
-        AmazonWebServicesClientProxy awsClientProxy = null;
-        if (request.getRequestData().getCallerCredentials() != null) {
-            awsClientProxy = new AmazonWebServicesClientProxy(this.loggerProxy, request.getRequestData().getCallerCredentials(),
-                                                              DelayFactory.CONSTANT_DEFAULT_DELAY_FACTORY,
-                                                              WaitStrategy.scheduleForCallbackStrategy());
-        }
-
-        ProgressEvent<ResourceT, CallbackT> handlerResponse = wrapInvocationAndHandleErrors(awsClientProxy,
-            resourceHandlerRequest, request, callbackContext);
-
-        if (handlerResponse.getStatus() == OperationStatus.IN_PROGRESS && !isMutatingAction) {
-            throw new TerminalException("READ and LIST handlers must return synchronously.");
-        }
-
-        return handlerResponse;
-    }
-
-    private void
-        logUnhandledError(final String errorDescription, final HandlerRequest<ResourceT, CallbackT> request, final Throwable e) {
-        log(String.format("%s in a %s action on a %s: %s%n%s", errorDescription, request.getAction(), request.getResourceType(),
-            e.toString(), ExceptionUtils.getStackTrace(e)));
-    }
-
-    /**
-     * Invokes the handler implementation for the request, and wraps with try-catch
-     * to consistently handle certain classes of errors and correctly map those to
-     * the appropriate HandlerErrorCode Also wraps the invocation in last-mile
-     * timing metrics
-     */
-    private ProgressEvent<ResourceT, CallbackT>
-        wrapInvocationAndHandleErrors(final AmazonWebServicesClientProxy awsClientProxy,
-                                      final ResourceHandlerRequest<ResourceT> resourceHandlerRequest,
-                                      final HandlerRequest<ResourceT, CallbackT> request,
-                                      final CallbackT callbackContext) {
-
-        Date startTime = Date.from(Instant.now());
-        try {
-            ProgressEvent<ResourceT, CallbackT> handlerResponse = invokeHandler(awsClientProxy, resourceHandlerRequest,
-                request.getAction(), callbackContext);
-            if (handlerResponse != null) {
-                this.log(String.format("Handler returned %s", handlerResponse.getStatus()));
-            } else {
-                this.log("Handler returned null");
-                throw new TerminalException("Handler failed to provide a response.");
-            }
-
-            return handlerResponse;
-        } catch (final BaseHandlerException e) {
-            publishExceptionMetric(request.getAction(), e, e.getErrorCode());
-            logUnhandledError(e.getMessage(), request, e);
-            return ProgressEvent.defaultFailureHandler(e, e.getErrorCode());
-        } catch (final AmazonServiceException | AwsServiceException e) {
-            publishExceptionMetric(request.getAction(), e, HandlerErrorCode.GeneralServiceException);
-            logUnhandledError("A downstream service error occurred", request, e);
-            return ProgressEvent.defaultFailureHandler(e, HandlerErrorCode.GeneralServiceException);
-        } catch (final Throwable e) {
-            publishExceptionMetric(request.getAction(), e, HandlerErrorCode.InternalFailure);
-            logUnhandledError("An unknown error occurred ", request, e);
-            return ProgressEvent.defaultFailureHandler(e, HandlerErrorCode.InternalFailure);
-        } finally {
-            Date endTime = Date.from(Instant.now());
-            metricsPublisherProxy.publishDurationMetric(Instant.now(), request.getAction(),
-                (endTime.getTime() - startTime.getTime()));
-        }
-
-    }
-
-    protected void writeResponse(final OutputStream outputStream, final ProgressEvent<ResourceT, CallbackT> response)
-        throws IOException {
-        if (response.getResourceModel() != null) {
-            // strip write only properties on final results, we will need the intact model
-            // while provisioning
-            if (response.getStatus() != OperationStatus.IN_PROGRESS) {
-                response.setResourceModel(sanitizeModel(response.getResourceModel()));
-            }
-=======
         if (platformLogPublisher == null) {
             platformLogPublisher = new LambdaLogPublisher(context.getLogger());
->>>>>>> 544bb2c2
         }
         this.platformLoggerProxy.addLogPublisher(platformLogPublisher);
         processRequest(inputStream, outputStream);
