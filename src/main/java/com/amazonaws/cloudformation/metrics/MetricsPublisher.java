/*
* Copyright 2010-2019 Amazon.com, Inc. or its affiliates. All Rights Reserved.
*
* Licensed under the Apache License, Version 2.0 (the "License").
* You may not use this file except in compliance with the License.
* A copy of the License is located at
*
*  http://aws.amazon.com/apache2.0
*
* or in the "license" file accompanying this file. This file is distributed
* on an "AS IS" BASIS, WITHOUT WARRANTIES OR CONDITIONS OF ANY KIND, either
* express or implied. See the License for the specific language governing
* permissions and limitations under the License.
*/
package com.amazonaws.cloudformation.metrics;

import com.amazonaws.cloudformation.Action;

import java.time.Instant;

public abstract class MetricsPublisher {

    protected String resourceTypeName;
    protected String resourceNamespace;

    public void setResourceTypeName(final String resourceTypeName) {
        this.resourceTypeName = resourceTypeName;
        this.resourceNamespace = resourceTypeName.replace("::", "/");
    }

    /**
     * On Lambda re-invoke we need to supply a new set of client credentials so this
     * function must be called whenever credentials are refreshed/changed in the
     * owning entity
     */
    public void refreshClient() {}

    /**
     * put metrics priority determines the order when multiple metrics pulisher exist. Default to 100.
     * Smaller number is of higher priority, e.g. priority(0) > prority(10)
     */
    protected int priority = 100;

    public void setPriority(final int priority) {
        this.priority = priority;
    }

    public int getPriority() {
        return priority;
    }

<<<<<<< HEAD
    public void publishExceptionMetric(final Instant timestamp, final Action action, final Throwable e) {}

    public void publishInvocationMetric(final Instant timestamp, final Action action) {}

    public void publishDurationMetric(final Instant timestamp, final Action action, final long milliseconds) {}

    public void publishResourceOwnerLogDeliveryExceptionMetric(final Instant timestamp, final Throwable exception) {}
=======
    String getResourceTypeName();

    void setResourceTypeName(String resourceTypeName);

    void publishExceptionMetric(Instant timestamp, Throwable e);

    void publishExceptionMetric(Instant timestamp, Action action, Throwable e);

    void publishInvocationMetric(Instant timestamp, Action action);

    void publishDurationMetric(Instant timestamp, Action action, long milliseconds);
>>>>>>> 074d20fd
}<|MERGE_RESOLUTION|>--- conflicted
+++ resolved
@@ -20,6 +20,7 @@
 
 public abstract class MetricsPublisher {
 
+    protected int priority = 100;
     protected String resourceTypeName;
     protected String resourceNamespace;
 
@@ -33,13 +34,14 @@
      * function must be called whenever credentials are refreshed/changed in the
      * owning entity
      */
-    public void refreshClient() {}
+    public void refreshClient() {
+    }
 
     /**
-     * put metrics priority determines the order when multiple metrics pulisher exist. Default to 100.
-     * Smaller number is of higher priority, e.g. priority(0) > prority(10)
+     * put metrics priority determines the order when multiple metrics pulisher
+     * exist. Default to 100. Smaller number is of higher priority, e.g. priority(0)
+     * > prority(10)
      */
-    protected int priority = 100;
 
     public void setPriority(final int priority) {
         this.priority = priority;
@@ -49,25 +51,15 @@
         return priority;
     }
 
-<<<<<<< HEAD
-    public void publishExceptionMetric(final Instant timestamp, final Action action, final Throwable e) {}
+    public void publishExceptionMetric(final Instant timestamp, final Action action, final Throwable e) {
+    }
 
-    public void publishInvocationMetric(final Instant timestamp, final Action action) {}
+    public void publishInvocationMetric(final Instant timestamp, final Action action) {
+    }
 
-    public void publishDurationMetric(final Instant timestamp, final Action action, final long milliseconds) {}
+    public void publishDurationMetric(final Instant timestamp, final Action action, final long milliseconds) {
+    }
 
-    public void publishResourceOwnerLogDeliveryExceptionMetric(final Instant timestamp, final Throwable exception) {}
-=======
-    String getResourceTypeName();
-
-    void setResourceTypeName(String resourceTypeName);
-
-    void publishExceptionMetric(Instant timestamp, Throwable e);
-
-    void publishExceptionMetric(Instant timestamp, Action action, Throwable e);
-
-    void publishInvocationMetric(Instant timestamp, Action action);
-
-    void publishDurationMetric(Instant timestamp, Action action, long milliseconds);
->>>>>>> 074d20fd
+    public void publishResourceOwnerLogDeliveryExceptionMetric(final Instant timestamp, final Throwable exception) {
+    }
 }