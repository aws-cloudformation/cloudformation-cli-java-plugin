--- conflicted
+++ resolved
@@ -21,14 +21,19 @@
 import com.amazonaws.auth.AWSStaticCredentialsProvider;
 import com.amazonaws.auth.BasicSessionCredentials;
 import com.amazonaws.services.lambda.runtime.LambdaLogger;
-<<<<<<< HEAD
-
-import java.util.concurrent.CompletableFuture;
-
-=======
 import com.google.common.base.Preconditions;
 import com.google.common.util.concurrent.Uninterruptibles;
->>>>>>> bd25d535
+
+import java.time.Instant;
+import java.time.temporal.ChronoUnit;
+import java.util.concurrent.CompletableFuture;
+import java.util.concurrent.TimeUnit;
+import java.util.function.BiFunction;
+import java.util.function.Function;
+import java.util.function.Supplier;
+
+import javax.annotation.Nonnull;
+
 import software.amazon.awssdk.auth.credentials.AwsCredentialsProvider;
 import software.amazon.awssdk.auth.credentials.AwsSessionCredentials;
 import software.amazon.awssdk.auth.credentials.StaticCredentialsProvider;
@@ -40,41 +45,53 @@
 import software.amazon.awssdk.core.exception.NonRetryableException;
 import software.amazon.awssdk.http.HttpStatusCode;
 
-<<<<<<< HEAD
-public class AmazonWebServicesClientProxy {
-=======
-import javax.annotation.Nonnull;
-import java.time.Instant;
-import java.time.temporal.ChronoUnit;
-import java.util.concurrent.CompletableFuture;
-import java.util.concurrent.TimeUnit;
-import java.util.function.BiFunction;
-import java.util.function.Function;
-import java.util.function.Supplier;
-
 /**
- * This implements the proxying mechanism to inject appropriate scoped credentials
- * into a service call when making Amazon Webservice calls.
+ * This implements the proxying mechanism to inject appropriate scoped
+ * credentials into a service call when making Amazon Webservice calls.
  *
  * @see CallChain
  * @see ProxyClient
  */
 public class AmazonWebServicesClientProxy implements CallChain {
->>>>>>> bd25d535
+
+    public static final int HTTP_STATUS_NETWORK_AUTHN_REQUIRED = 511;
+    public static final int HTTP_STATUS_GONE = 410;
+
+    private final AWSCredentialsProvider v1CredentialsProvider;
+    private final AwsCredentialsProvider v2CredentialsProvider;
+    private final LambdaLogger logger;
+    private final Supplier<Long> remainingTimeInMillis;
+
+    public AmazonWebServicesClientProxy(final LambdaLogger logger,
+                                        final Credentials credentials,
+                                        final Supplier<Long> remainingTimeToExecute) {
+        this.logger = logger;
+        this.remainingTimeInMillis = remainingTimeToExecute;
+
+        BasicSessionCredentials basicSessionCredentials = new BasicSessionCredentials(credentials.getAccessKeyId(),
+                                                                                      credentials.getSecretAccessKey(),
+                                                                                      credentials.getSessionToken());
+        this.v1CredentialsProvider = new AWSStaticCredentialsProvider(basicSessionCredentials);
+
+        final AwsSessionCredentials awsSessionCredentials = AwsSessionCredentials.create(credentials.getAccessKeyId(),
+            credentials.getSecretAccessKey(), credentials.getSessionToken());
+        this.v2CredentialsProvider = StaticCredentialsProvider.create(awsSessionCredentials);
+    }
 
     public <ClientT> ProxyClient<ClientT> newProxy(@Nonnull Supplier<ClientT> client) {
         return new ProxyClient<ClientT>() {
             @Override
             public <RequestT extends AwsRequest, ResponseT extends AwsResponse>
-                ResponseT injectCredentialsAndInvokeV2(
-                RequestT request, Function<RequestT, ResponseT> requestFunction) {
+                ResponseT
+                injectCredentialsAndInvokeV2(RequestT request, Function<RequestT, ResponseT> requestFunction) {
                 return AmazonWebServicesClientProxy.this.injectCredentialsAndInvokeV2(request, requestFunction);
             }
 
             @Override
             public <RequestT extends AwsRequest, ResponseT extends AwsResponse>
-                CompletableFuture<ResponseT> injectCredentialsAndInvokeV2Aync(RequestT request,
-                                                                              Function<RequestT, CompletableFuture<ResponseT>> requestFunction) {
+                CompletableFuture<ResponseT>
+                injectCredentialsAndInvokeV2Aync(RequestT request,
+                                                 Function<RequestT, CompletableFuture<ResponseT>> requestFunction) {
                 return AmazonWebServicesClientProxy.this.injectCredentialsAndInvokeV2Async(request, requestFunction);
             }
 
@@ -86,7 +103,8 @@
     }
 
     @Override
-    public <ClientT, ModelT, CallbackT extends StdCallbackContext> RequestMaker<ClientT, ModelT, CallbackT>
+    public <ClientT, ModelT, CallbackT extends StdCallbackContext>
+        RequestMaker<ClientT, ModelT, CallbackT>
         initiate(String callGraph, ProxyClient<ClientT> client, ModelT model, CallbackT cxt) {
         Preconditions.checkNotNull(callGraph, "callGraph can not be null");
         Preconditions.checkNotNull(client, "ProxyClient can not be null");
@@ -102,13 +120,18 @@
         private final ProxyClient<ClientT> client;
         private final ModelT model;
         private final CallbackT context;
+
         //
         // Default delay context and retries for all web service calls when
         // handling errors, throttles and more. The handler can influence this
         // using retry method.
         //
-        private Delay delay = new Delay.Constant(3, 3*3, TimeUnit.SECONDS);
-        CallContext(String callGraph, ProxyClient<ClientT> client, ModelT model, CallbackT context) {
+        private Delay delay = new Delay.Constant(3, 3 * 3, TimeUnit.SECONDS);
+
+        CallContext(String callGraph,
+                    ProxyClient<ClientT> client,
+                    ModelT model,
+                    CallbackT context) {
             this.callGraph = Preconditions.checkNotNull(callGraph);
             this.client = Preconditions.checkNotNull(client);
             this.model = Preconditions.checkNotNull(model);
@@ -126,13 +149,15 @@
                 }
 
                 @Override
-                public <ResponseT> Stabilizer<RequestT, ResponseT, ClientT, ModelT, CallbackT>
+                public <ResponseT>
+                    Stabilizer<RequestT, ResponseT, ClientT, ModelT, CallbackT>
                     call(BiFunction<RequestT, ProxyClient<ClientT>, ResponseT> caller) {
                     return new Stabilizer<RequestT, ResponseT, ClientT, ModelT, CallbackT>() {
 
                         private Callback<RequestT, ResponseT, ClientT, ModelT, CallbackT, Boolean> waitFor;
                         // default exception handler, reports failure.
-                        private Callback<? super RequestT, Exception, ClientT, ModelT, CallbackT, ProgressEvent<ModelT, CallbackT>> exceptHandler;
+                        private Callback<? super RequestT, Exception, ClientT, ModelT, CallbackT,
+                            ProgressEvent<ModelT, CallbackT>> exceptHandler;
 
                         @Override
                         public Exceptional<RequestT, ResponseT, ClientT, ModelT, CallbackT>
@@ -144,27 +169,27 @@
                         @Override
                         public Completed<RequestT, ResponseT, ClientT, ModelT, CallbackT>
                             exceptFilter(Callback<? super RequestT, Exception, ClientT, ModelT, CallbackT, Boolean> handler) {
-                            return exceptHandler(
-                                (request, exception, client1, model1, context1) -> {
-                                    if (handler.invoke(request, exception, client1, model1, context1)) {
-                                        return ProgressEvent.progress(model1, context1);
-                                    }
-                                    return defaultHandler(request, exception, client1, model1, context1);
-                                });
-                        }
-
-                        @Override
-                        public Completed<RequestT, ResponseT, ClientT, ModelT, CallbackT>
-                            exceptHandler(Callback<? super RequestT, Exception, ClientT, ModelT, CallbackT, ProgressEvent<ModelT, CallbackT>> handler) {
+                            return exceptHandler((request, exception, client1, model1, context1) -> {
+                                if (handler.invoke(request, exception, client1, model1, context1)) {
+                                    return ProgressEvent.progress(model1, context1);
+                                }
+                                return defaultHandler(request, exception, client1, model1, context1);
+                            });
+                        }
+
+                        @Override
+                        public Completed<RequestT, ResponseT, ClientT, ModelT, CallbackT> exceptHandler(Callback<? super RequestT,
+                            Exception, ClientT, ModelT, CallbackT, ProgressEvent<ModelT, CallbackT>> handler) {
                             this.exceptHandler = handler;
                             return this;
                         }
 
                         @Override
-                        public ProgressEvent<ModelT, CallbackT>
-                            done(Callback<RequestT, ResponseT, ClientT, ModelT, CallbackT, ProgressEvent<ModelT, CallbackT>> callback) {
+                        public ProgressEvent<ModelT, CallbackT> done(Callback<RequestT, ResponseT, ClientT, ModelT, CallbackT,
+                            ProgressEvent<ModelT, CallbackT>> callback) {
                             //
-                            // StdCallbackContext memoization wrappers for request, response, and stabilization
+                            // StdCallbackContext memoization wrappers for request, response, and
+                            // stabilization
                             // lambdas. This ensures that we call demux as necessary.
                             //
                             Function<ModelT, RequestT> reqMaker = context.request(callGraph, maker);
@@ -172,8 +197,10 @@
                             if (waitFor != null) {
                                 waitFor = context.stabilize(callGraph, waitFor);
                             }
-                            Callback<? super RequestT, Exception, ClientT, ModelT, CallbackT, ProgressEvent<ModelT, CallbackT>> exceptHandler =
-                                this.exceptHandler != null ? this.exceptHandler : AmazonWebServicesClientProxy.this::defaultHandler;
+                            Callback<? super RequestT, Exception, ClientT, ModelT, CallbackT,
+                                ProgressEvent<ModelT, CallbackT>> exceptHandler = this.exceptHandler != null
+                                    ? this.exceptHandler
+                                    : AmazonWebServicesClientProxy.this::defaultHandler;
                             int attempt = context.attempts(callGraph);
                             RequestT req = null;
                             ResponseT res = null;
@@ -191,13 +218,15 @@
                                             return callback.invoke(req, res, client, model, context);
                                         }
                                     } catch (Exception e) {
-                                        ProgressEvent<ModelT, CallbackT> handled = exceptHandler.invoke(req, e, client, model, context);
+                                        ProgressEvent<ModelT,
+                                            CallbackT> handled = exceptHandler.invoke(req, e, client, model, context);
                                         if (handled.isFailed() || handled.isSuccess()) {
                                             return handled;
                                         }
                                     }
                                     //
-                                    // The logic to wait is if next delay + 2 * time to run the operation sequence + 100ms
+                                    // The logic to wait is if next delay + 2 * time to run the operation sequence +
+                                    // 100ms
                                     // is less than time remaining time to run inside Lambda then we locally wait
                                     // else we bail out. Assuming 3 DAYS for a DB to restore, that would be total of
                                     // 3 x 24 x 60 x 60 x 1000 ms, fits in 32 bit int.
@@ -207,8 +236,8 @@
                                     long next = delay.nextDelay(attempt++);
                                     context.attempts(callGraph, attempt);
                                     if (next < 0) {
-                                        return ProgressEvent.failed(model, context,
-                                            HandlerErrorCode.NotStabilized, "Exceeded attempts to wait");
+                                        return ProgressEvent.failed(model, context, HandlerErrorCode.NotStabilized,
+                                            "Exceeded attempts to wait");
                                     }
                                     long remainingTime = getRemainingTimeInMillis();
                                     long localWait = delay.unit().toMillis(next) + 2 * elapsed + 100;
@@ -216,11 +245,10 @@
                                         Uninterruptibles.sleepUninterruptibly(next, delay.unit());
                                         continue;
                                     }
-                                    return ProgressEvent.defaultInProgressHandler(
-                                        context, (int) delay.unit().toSeconds(next), model);
+                                    return ProgressEvent.defaultInProgressHandler(context, (int) delay.unit().toSeconds(next),
+                                        model);
                                 }
-                            }
-                            finally {
+                            } finally {
                                 //
                                 // only set request if response was successful. Otherwise we will remember the
                                 // the original failed request in the callback. So when we fix and resume from
@@ -243,35 +271,26 @@
 
     }
 
-    public static final int HTTP_STATUS_NETWORK_AUTHN_REQUIRED = 511;
-    public static final int HTTP_STATUS_GONE = 410;
-
     public <RequestT, ClientT, ModelT, CallbackT extends StdCallbackContext>
-        ProgressEvent<ModelT, CallbackT> defaultHandler(
-            RequestT request,
-            Exception e,
-            ClientT client,
-            ModelT model,
-            CallbackT context) {
+        ProgressEvent<ModelT, CallbackT>
+        defaultHandler(RequestT request, Exception e, ClientT client, ModelT model, CallbackT context) {
         //
         // Client side exception, mapping this to InvalidRequest at the moment
         //
         if (e instanceof NonRetryableException) {
-            return ProgressEvent.failed(model, context, HandlerErrorCode.InvalidRequest,
-                e.getMessage());
+            return ProgressEvent.failed(model, context, HandlerErrorCode.InvalidRequest, e.getMessage());
         }
 
         if (e instanceof AwsServiceException) {
             AwsServiceException sdkException = (AwsServiceException) e;
             AwsErrorDetails details = sdkException.awsErrorDetails();
-            String errMsg = "Code(" + details.errorCode() + "),  "  + details.errorMessage();
+            String errMsg = "Code(" + details.errorCode() + "),  " + details.errorMessage();
             switch (details.sdkHttpResponse().statusCode()) {
                 case HttpStatusCode.BAD_REQUEST:
                     //
                     // BadRequest, wrong values in the request
                     //
-                    return ProgressEvent.failed(model, context, HandlerErrorCode.InvalidRequest,
-                        errMsg);
+                    return ProgressEvent.failed(model, context, HandlerErrorCode.InvalidRequest, errMsg);
 
                 case HttpStatusCode.UNAUTHORIZED:
                 case HttpStatusCode.FORBIDDEN:
@@ -279,16 +298,14 @@
                     //
                     // Access Denied, AuthN/Z problems
                     //
-                    return ProgressEvent.failed(model, context, HandlerErrorCode.AccessDenied,
-                        errMsg);
+                    return ProgressEvent.failed(model, context, HandlerErrorCode.AccessDenied, errMsg);
 
                 case HttpStatusCode.NOT_FOUND:
                 case HTTP_STATUS_GONE: // 410 Gone
                     //
                     // Resource that we are trying READ/UPDATE/DELETE is not found
                     //
-                    return ProgressEvent.failed(model, context, HandlerErrorCode.NotFound,
-                        errMsg);
+                    return ProgressEvent.failed(model, context, HandlerErrorCode.NotFound, errMsg);
 
                 case HttpStatusCode.SERVICE_UNAVAILABLE:
                     //
@@ -298,61 +315,24 @@
                     //
                 case HttpStatusCode.GATEWAY_TIMEOUT:
                 case HttpStatusCode.THROTTLING: // Throttle, TOO many requests
-                    AmazonWebServicesClientProxy.this.logger.log(
-                        "Retrying for error " + details.errorMessage());
+                    AmazonWebServicesClientProxy.this.logger.log("Retrying for error " + details.errorMessage());
                     return ProgressEvent.progress(model, context);
 
                 default:
-                    return ProgressEvent.failed(model, context, HandlerErrorCode.GeneralServiceException,
-                        errMsg);
+                    return ProgressEvent.failed(model, context, HandlerErrorCode.GeneralServiceException, errMsg);
             }
         }
-        return ProgressEvent.failed(
-            model, context, HandlerErrorCode.InternalFailure, e.getMessage());
-
-    }
-
-    private final AWSCredentialsProvider v1CredentialsProvider;
-    private final AwsCredentialsProvider v2CredentialsProvider;
-    private final LambdaLogger logger;
-    private final Supplier<Long> remainingTimeInMillis;
-
-<<<<<<< HEAD
-    public AmazonWebServicesClientProxy(final LambdaLogger logger,
-                                        final Credentials credentials) {
-=======
-    public AmazonWebServicesClientProxy(
-        final LambdaLogger logger,
-        final Credentials credentials,
-        final Supplier<Long> remainingTimeToExecute) {
->>>>>>> bd25d535
-        this.logger = logger;
-        this.remainingTimeInMillis = remainingTimeToExecute;
-
-        BasicSessionCredentials basicSessionCredentials = new BasicSessionCredentials(credentials.getAccessKeyId(),
-                                                                                      credentials.getSecretAccessKey(),
-                                                                                      credentials.getSessionToken());
-        this.v1CredentialsProvider = new AWSStaticCredentialsProvider(basicSessionCredentials);
-
-        AwsSessionCredentials awsSessionCredentials = AwsSessionCredentials.create(credentials.getAccessKeyId(),
-            credentials.getSecretAccessKey(), credentials.getSessionToken());
-        this.v2CredentialsProvider = StaticCredentialsProvider.create(awsSessionCredentials);
-    }
-
-<<<<<<< HEAD
-    public <RequestT extends AmazonWebServiceRequest, ResultT extends AmazonWebServiceResult<ResponseMetadata>>
-           ResultT
-           injectCredentialsAndInvoke(final RequestT request,
-                                      final AmazonWebServicesRequestFunction<RequestT, ResultT> requestFunction) {
-=======
+        return ProgressEvent.failed(model, context, HandlerErrorCode.InternalFailure, e.getMessage());
+
+    }
+
     public final long getRemainingTimeInMillis() {
         return remainingTimeInMillis.get();
     }
 
-    public <RequestT extends AmazonWebServiceRequest, ResultT extends AmazonWebServiceResult<ResponseMetadata>> ResultT injectCredentialsAndInvoke(
-        final RequestT request,
-        final Function<RequestT, ResultT> requestFunction) {
->>>>>>> bd25d535
+    public <RequestT extends AmazonWebServiceRequest, ResultT extends AmazonWebServiceResult<ResponseMetadata>>
+        ResultT
+        injectCredentialsAndInvoke(final RequestT request, final Function<RequestT, ResultT> requestFunction) {
 
         request.setRequestCredentialsProvider(v1CredentialsProvider);
 
@@ -366,16 +346,9 @@
         }
     }
 
-<<<<<<< HEAD
     public <RequestT extends AwsRequest, ResultT extends AwsResponse>
-           ResultT
-           injectCredentialsAndInvokeV2(final RequestT request,
-                                        final AmazonWebServicesRequestFunctionV2<RequestT, ResultT> requestFunction) {
-=======
-    public <RequestT extends AwsRequest, ResultT extends AwsResponse> ResultT injectCredentialsAndInvokeV2(
-            final RequestT request,
-            final Function<RequestT, ResultT> requestFunction) {
->>>>>>> bd25d535
+        ResultT
+        injectCredentialsAndInvokeV2(final RequestT request, final Function<RequestT, ResultT> requestFunction) {
 
         AwsRequestOverrideConfiguration overrideConfiguration = AwsRequestOverrideConfiguration.builder()
             .credentialsProvider(v2CredentialsProvider).build();
@@ -391,22 +364,16 @@
         }
     }
 
-<<<<<<< HEAD
     public <RequestT extends AwsRequest, ResultT extends AwsResponse>
-           CompletableFuture<ResultT>
-           injectCredentialsAndInvokeV2Async(final RequestT request,
-                                             final AmazonWebServicesRequestFunctionV2Async<RequestT, ResultT> requestFunction) {
-=======
-    public <RequestT extends AwsRequest, ResultT extends AwsResponse> CompletableFuture<ResultT> injectCredentialsAndInvokeV2Async(
-            final RequestT request,
-            final Function<RequestT, CompletableFuture<ResultT>> requestFunction) {
->>>>>>> bd25d535
+        CompletableFuture<ResultT>
+        injectCredentialsAndInvokeV2Async(final RequestT request,
+                                          final Function<RequestT, CompletableFuture<ResultT>> requestFunction) {
 
         AwsRequestOverrideConfiguration overrideConfiguration = AwsRequestOverrideConfiguration.builder()
             .credentialsProvider(v2CredentialsProvider).build();
 
         @SuppressWarnings("unchecked")
-        RequestT wrappedRequest = (RequestT) request.toBuilder().overrideConfiguration(overrideConfiguration).build();
+        final RequestT wrappedRequest = (RequestT) request.toBuilder().overrideConfiguration(overrideConfiguration).build();
 
         try {
             return requestFunction.apply(wrappedRequest);
