--- conflicted
+++ resolved
@@ -58,13 +58,13 @@
 
     private final AWSCredentialsProvider v1CredentialsProvider;
     private final AwsCredentialsProvider v2CredentialsProvider;
-    private final LambdaLogger logger;
     private final Supplier<Long> remainingTimeInMillis;
-
-    public AmazonWebServicesClientProxy(final LambdaLogger logger,
+    private LoggerProxy loggerProxy;
+
+    public AmazonWebServicesClientProxy(final LoggerProxy loggerProxy,
                                         final Credentials credentials,
                                         final Supplier<Long> remainingTimeToExecute) {
-        this.logger = logger;
+        this.loggerProxy = loggerProxy;
         this.remainingTimeInMillis = remainingTimeToExecute;
 
         BasicSessionCredentials basicSessionCredentials = new BasicSessionCredentials(credentials.getAccessKeyId(),
@@ -304,13 +304,8 @@
                     //
                     // Resource that we are trying READ/UPDATE/DELETE is not found
                     //
-<<<<<<< HEAD
-                    return ProgressEvent.failed(model, context, HandlerErrorCode.NotFound,
-                        errMsg);
-=======
                     return ProgressEvent.failed(model, context, HandlerErrorCode.NotFound, errMsg);
 
->>>>>>> 074d20fd
                 case HttpStatusCode.SERVICE_UNAVAILABLE:
                     //
                     // Often retries help here as well. IMPORTANT to remember here that
@@ -319,39 +314,16 @@
                     //
                 case HttpStatusCode.GATEWAY_TIMEOUT:
                 case HttpStatusCode.THROTTLING: // Throttle, TOO many requests
-<<<<<<< HEAD
-                    AmazonWebServicesClientProxy.this.loggerProxy.log(
-                        "Retrying for error " + details.errorMessage());
-=======
-                    AmazonWebServicesClientProxy.this.logger.log("Retrying for error " + details.errorMessage());
->>>>>>> 074d20fd
+                    AmazonWebServicesClientProxy.this.loggerProxy.log("Retrying for error " + details.errorMessage());
+
                     return ProgressEvent.progress(model, context);
 
                 default:
                     return ProgressEvent.failed(model, context, HandlerErrorCode.GeneralServiceException, errMsg);
             }
         }
-<<<<<<< HEAD
-        return ProgressEvent.failed(
-            model, context, HandlerErrorCode.InternalFailure, e.getMessage());
-
-    }
-
-    private final LoggerProxy loggerProxy;
-    private final AWSCredentialsProvider v1CredentialsProvider;
-    private final AwsCredentialsProvider v2CredentialsProvider;
-    private final Supplier<Long> remainingTimeInMillis;
-
-    public AmazonWebServicesClientProxy(
-        final LoggerProxy loggerProxy,
-        final Credentials credentials,
-        final Supplier<Long> remainingTimeToExecute) {
-        this.loggerProxy = loggerProxy;
-        this.remainingTimeInMillis = remainingTimeToExecute;
-=======
+
         return ProgressEvent.failed(model, context, HandlerErrorCode.InternalFailure, e.getMessage());
->>>>>>> 074d20fd
-
     }
 
     public final long getRemainingTimeInMillis() {
