/*
* Copyright 2010-2019 Amazon.com, Inc. or its affiliates. All Rights Reserved.
*
* Licensed under the Apache License, Version 2.0 (the "License").
* You may not use this file except in compliance with the License.
* A copy of the License is located at
*
*  http://aws.amazon.com/apache2.0
*
* or in the "license" file accompanying this file. This file is distributed
* on an "AS IS" BASIS, WITHOUT WARRANTIES OR CONDITIONS OF ANY KIND, either
* express or implied. See the License for the specific language governing
* permissions and limitations under the License.
*/
package com.amazonaws.cloudformation.proxy;

import com.amazonaws.cloudformation.injection.CloudFormationProvider;
import com.amazonaws.services.lambda.runtime.LambdaLogger;

import org.json.JSONObject;

import software.amazon.awssdk.services.cloudformation.CloudFormationClient;
import software.amazon.awssdk.services.cloudformation.model.RecordHandlerProgressRequest;
import software.amazon.awssdk.services.cloudformation.model.RecordHandlerProgressResponse;

public class CloudFormationCallbackAdapter<T> implements CallbackAdapter<T> {

    private final CloudFormationProvider cloudFormationProvider;

    private final LoggerProxy loggerProxy;

    private CloudFormationClient client;

    public CloudFormationCallbackAdapter(final CloudFormationProvider cloudFormationProvider,
                                         final LoggerProxy loggerProxy) {
        this.cloudFormationProvider = cloudFormationProvider;
        this.loggerProxy = loggerProxy;
    }

    public void refreshClient() {
        this.client = cloudFormationProvider.get();
    }

    @Override
    public void reportProgress(final String bearerToken,
                               final HandlerErrorCode errorCode,
                               final OperationStatus operationStatus,
                               final T resourceModel,
                               final String statusMessage) {
        assert client != null : "CloudWatchEventsClient was not initialised. You must call refreshClient() first.";

        RecordHandlerProgressRequest.Builder requestBuilder = RecordHandlerProgressRequest.builder().bearerToken(bearerToken)
            .operationStatus(translate(operationStatus)).statusMessage(statusMessage);

        if (resourceModel != null) {
            requestBuilder.resourceModel(new JSONObject(resourceModel).toString());
        }

        if (errorCode != null) {
            requestBuilder.errorCode(translate(errorCode));
        }

        // TODO: be far more fault tolerant, do retries, emit logs and metrics, etc.
<<<<<<< HEAD
        final RecordHandlerProgressResponse response = this.client.recordHandlerProgress(requestBuilder.build());
        loggerProxy.log(String.format("Record Handler Progress with Request Id %s and Request: {%s}", response.responseMetadata().requestId(), requestBuilder.build().toString()));
=======
        RecordHandlerProgressResponse response = this.client.recordHandlerProgress(requestBuilder.build());
        logger.log(String.format("Record Handler Progress with Request Id %s and Request: {%s}",
            response.responseMetadata().requestId(), requestBuilder.build().toString()));
>>>>>>> 074d20fd
    }

    static software.amazon.awssdk.services.cloudformation.model.HandlerErrorCode translate(final HandlerErrorCode errorCode) {
        switch (errorCode) {
            case NotUpdatable:
                return software.amazon.awssdk.services.cloudformation.model.HandlerErrorCode.NOT_UPDATABLE;
            case InvalidRequest:
                return software.amazon.awssdk.services.cloudformation.model.HandlerErrorCode.INVALID_REQUEST;
            case AccessDenied:
                return software.amazon.awssdk.services.cloudformation.model.HandlerErrorCode.ACCESS_DENIED;
            case InvalidCredentials:
                return software.amazon.awssdk.services.cloudformation.model.HandlerErrorCode.INVALID_CREDENTIALS;
            case AlreadyExists:
                return software.amazon.awssdk.services.cloudformation.model.HandlerErrorCode.ALREADY_EXISTS;
            case NotFound:
                return software.amazon.awssdk.services.cloudformation.model.HandlerErrorCode.NOT_FOUND;
            case ResourceConflict:
                return software.amazon.awssdk.services.cloudformation.model.HandlerErrorCode.RESOURCE_CONFLICT;
            case Throttling:
                return software.amazon.awssdk.services.cloudformation.model.HandlerErrorCode.THROTTLING;
            case ServiceLimitExceeded:
                return software.amazon.awssdk.services.cloudformation.model.HandlerErrorCode.SERVICE_LIMIT_EXCEEDED;
            case NotStabilized:
                return software.amazon.awssdk.services.cloudformation.model.HandlerErrorCode.NOT_STABILIZED;
            case GeneralServiceException:
                return software.amazon.awssdk.services.cloudformation.model.HandlerErrorCode.GENERAL_SERVICE_EXCEPTION;
            case ServiceInternalError:
                return software.amazon.awssdk.services.cloudformation.model.HandlerErrorCode.SERVICE_INTERNAL_ERROR;
            case NetworkFailure:
                return software.amazon.awssdk.services.cloudformation.model.HandlerErrorCode.NETWORK_FAILURE;
            case InternalFailure:
            default:
                // InternalFailure is CloudFormation's fallback error code when no more
                // specificity is there
                return software.amazon.awssdk.services.cloudformation.model.HandlerErrorCode.INTERNAL_FAILURE;
        }
    }

    private software.amazon.awssdk.services.cloudformation.model.OperationStatus
        translate(final OperationStatus operationStatus) {
        switch (operationStatus) {
            case SUCCESS:
                return software.amazon.awssdk.services.cloudformation.model.OperationStatus.SUCCESS;
            case FAILED:
                return software.amazon.awssdk.services.cloudformation.model.OperationStatus.FAILED;
            case IN_PROGRESS:
                return software.amazon.awssdk.services.cloudformation.model.OperationStatus.IN_PROGRESS;
            default:
                // default will be to fail on unknown status
                return software.amazon.awssdk.services.cloudformation.model.OperationStatus.FAILED;
        }
    }
}<|MERGE_RESOLUTION|>--- conflicted
+++ resolved
@@ -15,7 +15,6 @@
 package com.amazonaws.cloudformation.proxy;
 
 import com.amazonaws.cloudformation.injection.CloudFormationProvider;
-import com.amazonaws.services.lambda.runtime.LambdaLogger;
 
 import org.json.JSONObject;
 
@@ -61,14 +60,9 @@
         }
 
         // TODO: be far more fault tolerant, do retries, emit logs and metrics, etc.
-<<<<<<< HEAD
         final RecordHandlerProgressResponse response = this.client.recordHandlerProgress(requestBuilder.build());
-        loggerProxy.log(String.format("Record Handler Progress with Request Id %s and Request: {%s}", response.responseMetadata().requestId(), requestBuilder.build().toString()));
-=======
-        RecordHandlerProgressResponse response = this.client.recordHandlerProgress(requestBuilder.build());
-        logger.log(String.format("Record Handler Progress with Request Id %s and Request: {%s}",
+        loggerProxy.log(String.format("Record Handler Progress with Request Id %s and Request: {%s}",
             response.responseMetadata().requestId(), requestBuilder.build().toString()));
->>>>>>> 074d20fd
     }
 
     static software.amazon.awssdk.services.cloudformation.model.HandlerErrorCode translate(final HandlerErrorCode errorCode) {
