--- conflicted
+++ resolved
@@ -14,14 +14,10 @@
 */
 package com.amazonaws.cloudformation.scheduler;
 
-<<<<<<< HEAD
-import com.amazonaws.cloudformation.proxy.Logger;
-=======
->>>>>>> 074d20fd
 import com.amazonaws.cloudformation.injection.CloudWatchEventsProvider;
 import com.amazonaws.cloudformation.proxy.HandlerRequest;
+import com.amazonaws.cloudformation.proxy.Logger;
 import com.amazonaws.cloudformation.proxy.RequestContext;
-import com.amazonaws.services.lambda.runtime.LambdaLogger;
 
 import java.util.UUID;
 
@@ -77,22 +73,14 @@
     }
 
     /**
-<<<<<<< HEAD
-     * Schedule a re-invocation of the executing handler no less than 1 minute from now
-     * @param functionArn       the ARN of the Lambda function to be invoked
-     * @param minutesFromNow    the minimum minutes from now that the re-invocation will occur. CWE provides only
-     *                          minute-granularity
-     * @param handlerRequest   additional context which the handler can provide itself for re-invocation
-=======
      * Schedule a re-invocation of the executing handler no less than 1 minute from
      * now
      *
-     * @param functionArn the ARN oft he Lambda function to be invoked
+     * @param functionArn the ARN of the Lambda function to be invoked
      * @param minutesFromNow the minimum minutes from now that the re-invocation
      *            will occur. CWE provides only minute-granularity
      * @param handlerRequest additional context which the handler can provide itself
      *            for re-invocation
->>>>>>> 074d20fd
      */
     public <ResourceT, CallbackT> void rescheduleAfterMinutes(final String functionArn,
                                                               final int minutesFromNow,
@@ -160,12 +148,8 @@
     }
 
     /**
-<<<<<<< HEAD
-     * null-safe platformLambdaLogger redirect
-=======
      * null-safe logger redirect
      *
->>>>>>> 074d20fd
      * @param message A string containing the event to log.
      */
     private void log(final String message) {
