/*
* Copyright 2010-2019 Amazon.com, Inc. or its affiliates. All Rights Reserved.
*
* Licensed under the Apache License, Version 2.0 (the "License").
* You may not use this file except in compliance with the License.
* A copy of the License is located at
*
*  http://aws.amazon.com/apache2.0
*
* or in the "license" file accompanying this file. This file is distributed
* on an "AS IS" BASIS, WITHOUT WARRANTIES OR CONDITIONS OF ANY KIND, either
* express or implied. See the License for the specific language governing
* permissions and limitations under the License.
*/
package com.amazonaws.cloudformation;

import static com.google.common.util.concurrent.Uninterruptibles.sleepUninterruptibly;

import com.amazonaws.AmazonServiceException;
import com.amazonaws.cloudformation.exceptions.ResourceAlreadyExistsException;
import com.amazonaws.cloudformation.exceptions.ResourceNotFoundException;
import com.amazonaws.cloudformation.exceptions.TerminalException;
import com.amazonaws.cloudformation.injection.CloudFormationProvider;
import com.amazonaws.cloudformation.injection.CloudWatchEventsProvider;
import com.amazonaws.cloudformation.injection.CloudWatchProvider;
import com.amazonaws.cloudformation.injection.CredentialsProvider;
import com.amazonaws.cloudformation.injection.PlatformCredentialsProvider;
import com.amazonaws.cloudformation.metrics.MetricsPublisher;
import com.amazonaws.cloudformation.metrics.MetricsPublisherImpl;
import com.amazonaws.cloudformation.proxy.AmazonWebServicesClientProxy;
import com.amazonaws.cloudformation.proxy.CallbackAdapter;
import com.amazonaws.cloudformation.proxy.CloudFormationCallbackAdapter;
import com.amazonaws.cloudformation.proxy.Credentials;
import com.amazonaws.cloudformation.proxy.HandlerErrorCode;
import com.amazonaws.cloudformation.proxy.HandlerRequest;
import com.amazonaws.cloudformation.proxy.OperationStatus;
import com.amazonaws.cloudformation.proxy.ProgressEvent;
import com.amazonaws.cloudformation.proxy.RequestContext;
import com.amazonaws.cloudformation.proxy.ResourceHandlerRequest;
import com.amazonaws.cloudformation.resource.SchemaValidator;
import com.amazonaws.cloudformation.resource.Serializer;
import com.amazonaws.cloudformation.resource.Validator;
import com.amazonaws.cloudformation.resource.exceptions.ValidationException;
import com.amazonaws.cloudformation.scheduler.CloudWatchScheduler;
import com.amazonaws.services.lambda.runtime.Context;
import com.amazonaws.services.lambda.runtime.LambdaLogger;
import com.amazonaws.services.lambda.runtime.RequestStreamHandler;
import com.fasterxml.jackson.core.type.TypeReference;

import java.io.IOException;
import java.io.InputStream;
import java.io.OutputStream;
import java.net.URI;
import java.nio.charset.Charset;
import java.time.Instant;
import java.util.Arrays;
import java.util.Date;
import java.util.List;
import java.util.concurrent.TimeUnit;

import org.apache.commons.io.IOUtils;
import org.apache.commons.lang3.exception.ExceptionUtils;
import org.json.JSONObject;
import org.json.JSONTokener;

import software.amazon.awssdk.utils.StringUtils;

public abstract class LambdaWrapper<ResourceT, CallbackT> implements RequestStreamHandler {

    private static final List<Action> MUTATING_ACTIONS = Arrays.asList(Action.CREATE, Action.DELETE, Action.UPDATE);

    protected final Serializer serializer;
    protected LambdaLogger logger;

    private final CredentialsProvider credentialsProvider;
    private final CloudFormationProvider cloudFormationProvider;
    private final CloudWatchProvider cloudWatchProvider;
    private final CloudWatchEventsProvider cloudWatchEventsProvider;

    private CallbackAdapter<ResourceT> callbackAdapter;
    private MetricsPublisher metricsPublisher;
    private CloudWatchScheduler scheduler;
    private final SchemaValidator validator;
    private final TypeReference<HandlerRequest<ResourceT, CallbackT>> typeReference;

    protected LambdaWrapper() {
        this.credentialsProvider = new PlatformCredentialsProvider();
        this.cloudFormationProvider = new CloudFormationProvider(this.credentialsProvider);
        this.cloudWatchProvider = new CloudWatchProvider(this.credentialsProvider);
        this.cloudWatchEventsProvider = new CloudWatchEventsProvider(this.credentialsProvider);
        this.serializer = new Serializer();
        this.validator = new Validator();
        this.typeReference = getTypeReference();
    }

    /**
     * This .ctor provided for testing
     */
    public LambdaWrapper(final CallbackAdapter<ResourceT> callbackAdapter,
                         final CredentialsProvider credentialsProvider,
                         final MetricsPublisher metricsPublisher,
                         final CloudWatchScheduler scheduler,
                         final SchemaValidator validator,
                         final Serializer serializer) {

        this.callbackAdapter = callbackAdapter;
        this.credentialsProvider = credentialsProvider;
        this.cloudFormationProvider = new CloudFormationProvider(this.credentialsProvider);
        this.cloudWatchProvider = new CloudWatchProvider(this.credentialsProvider);
        this.cloudWatchEventsProvider = new CloudWatchEventsProvider(this.credentialsProvider);
        this.metricsPublisher = metricsPublisher;
        this.scheduler = scheduler;
        this.serializer = serializer;
        this.validator = validator;
        this.typeReference = getTypeReference();
    }

    /**
     * This function initialises dependencies which are depending on credentials
     * passed at function invoke and not available during construction
     */
    private void initialiseRuntime(final Credentials platformCredentials, final URI callbackEndpoint) {

        // initialisation skipped if these dependencies were set during injection (in
        // test)
        this.cloudFormationProvider.setCallbackEndpoint(callbackEndpoint);
        this.credentialsProvider.setCredentials(platformCredentials);
        if (this.callbackAdapter == null) {
            this.callbackAdapter = new CloudFormationCallbackAdapter<ResourceT>(this.cloudFormationProvider, this.logger);
        }
        this.callbackAdapter.refreshClient();

        if (this.metricsPublisher == null) {
            this.metricsPublisher = new MetricsPublisherImpl(this.cloudWatchProvider, this.logger);
        }
        this.metricsPublisher.refreshClient();

        if (this.scheduler == null) {
            this.scheduler = new CloudWatchScheduler(this.cloudWatchEventsProvider, this.logger);
        }
        this.scheduler.refreshClient();
    }

    public void handleRequest(final InputStream inputStream,
                              final OutputStream outputStream,
                              final Context context) throws IOException, TerminalException {

        this.logger = context.getLogger();

        ProgressEvent<ResourceT, CallbackT> handlerResponse = null;
        HandlerRequest<ResourceT, CallbackT> request = null;

        try {
            if (inputStream == null) {
                throw new TerminalException("No request object received");
            }

            String input = IOUtils.toString(inputStream, "UTF-8");
            JSONObject rawInput = new JSONObject(new JSONTokener(input));

            // deserialize incoming payload to modelled request
            request = this.serializer.deserialize(input, typeReference);

            handlerResponse = processInvocation(rawInput, request, context);
        } catch (final ValidationException e) {
            // TODO: we'll need a better way to expose the stack of causing exceptions for
            // user feedback
            StringBuilder validationMessageBuilder = new StringBuilder();
            if (!StringUtils.isEmpty(e.getMessage())) {
                validationMessageBuilder.append(String.format("Model validation failed (%s)", e.getMessage()));
            } else {
                validationMessageBuilder.append("Model validation failed with unknown cause.");
            }
            if (e.getCausingExceptions() != null) {
                for (ValidationException cause : e.getCausingExceptions()) {
                    validationMessageBuilder.append(String.format("%n%s (%s)", cause.getMessage(), cause.getSchemaLocation()));
                }
            }
            if (request != null) {
                this.metricsPublisher.publishExceptionMetric(Instant.now(), request.getAction(), e);
            } else {
                this.metricsPublisher.publishExceptionMetric(Instant.now(), e);
            }
            handlerResponse = ProgressEvent.defaultFailureHandler(new TerminalException(validationMessageBuilder.toString(), e),
                HandlerErrorCode.InvalidRequest);
        } catch (final Throwable e) {
            // Exceptions are wrapped as a consistent error response to the caller (i.e;
            // CloudFormation)
            e.printStackTrace(); // for root causing - logs to LambdaLogger by default
            handlerResponse = ProgressEvent.defaultFailureHandler(e, HandlerErrorCode.InternalFailure);
            if (request != null) {
                if (request.getRequestData() != null) {
                    handlerResponse.setResourceModel(request.getRequestData().getResourceProperties());
                }
                this.metricsPublisher.publishExceptionMetric(Instant.now(), request.getAction(), e);
            } else {
                this.metricsPublisher.publishExceptionMetric(Instant.now(), e);
            }
        } finally {
            // A response will be output on all paths, though CloudFormation will
            // not block on invoking the handlers, but rather listen for callbacks
            writeResponse(outputStream,
                createProgressResponse(handlerResponse, request != null ? request.getBearerToken() : null));
        }
    }

    private ProgressEvent<ResourceT, CallbackT> processInvocation(final JSONObject rawRequest,
                                                                  final HandlerRequest<ResourceT, CallbackT> request,
                                                                  final Context context) throws IOException, TerminalException {

        assert request != null : "Invalid request object received";

        if (request.getRequestData() == null) {
            throw new TerminalException("Invalid request object received");
        }

        if (MUTATING_ACTIONS.contains(request.getAction())) {
            if (request.getRequestData().getResourceProperties() == null) {
                throw new TerminalException("Invalid resource properties object received");
            }
        }

        if (StringUtils.isEmpty(request.getResponseEndpoint())) {
            throw new TerminalException("No callback endpoint received");
        }

        // ensure required execution credentials have been passed and inject them
        if (request.getRequestData().getPlatformCredentials() == null) {
            throw new TerminalException("Missing required platform credentials");
        }

        // initialise dependencies with platform credentials
        initialiseRuntime(request.getRequestData().getPlatformCredentials(), URI.create(request.getResponseEndpoint()));

        // transform the request object to pass to caller
        ResourceHandlerRequest<ResourceT> resourceHandlerRequest = transform(request);

        RequestContext<CallbackT> requestContext = request.getRequestContext();
        if (requestContext != null) {
            // If this invocation was triggered by a 're-invoke' CloudWatch Event, clean it
            // up
            String cloudWatchEventsRuleName = requestContext.getCloudWatchEventsRuleName();
            if (!StringUtils.isBlank(cloudWatchEventsRuleName)) {
                this.scheduler.cleanupCloudWatchEvents(cloudWatchEventsRuleName, requestContext.getCloudWatchEventsTargetId());
            }
            log(String.format("Cleaned up previous Request Context of Rule %s and Target %s",
                requestContext.getCloudWatchEventsRuleName(), requestContext.getCloudWatchEventsTargetId()));
        }

        // MetricsPublisher is initialised with the resource type name for metrics
        // namespace
        this.metricsPublisher.setResourceTypeName(request.getResourceType());

        this.metricsPublisher.publishInvocationMetric(Instant.now(), request.getAction());

        // for CUD actions, validate incoming model - any error is a terminal failure on
        // the invocation
        // NOTE: we validate the raw pre-deserialized payload to account for lenient
        // serialization.
        // Here, we want to surface ALL input validation errors to the caller.
        if (MUTATING_ACTIONS.contains(request.getAction())) {
            // validate entire incoming payload, including extraneous fields which
            // are stripped by the Serializer (due to FAIL_ON_UNKNOWN_PROPERTIES setting)
            JSONObject rawModelObject = rawRequest.getJSONObject("requestData").getJSONObject("resourceProperties");
            validateModel(rawModelObject);
        }

        // TODO: implement decryption of request and returned callback context
        // using KMS Key accessible by the Lambda execution Role

        // TODO: implement the handler invocation inside a time check which will abort
        // and automatically
        // reschedule a callback if the handler does not respond within the 15 minute
        // invocation window

        // TODO: ensure that any credential expiry time is also considered in the time
        // check to
        // automatically fail a request if the handler will not be able to complete
        // within that period,
        // such as before a FAS token expires

        // last mile proxy creation with passed-in credentials
<<<<<<< HEAD
        AmazonWebServicesClientProxy awsClientProxy = new AmazonWebServicesClientProxy(this.logger, request.getRequestData()
            .getCallerCredentials());
=======
        final AmazonWebServicesClientProxy awsClientProxy = new AmazonWebServicesClientProxy(
            this.logger,
            request.getRequestData().getCallerCredentials(),
            () -> (long)context.getRemainingTimeInMillis());
>>>>>>> bd25d535

        boolean computeLocally = true;
        ProgressEvent<ResourceT, CallbackT> handlerResponse = null;

        while (computeLocally) {
            // rebuild callback context on each invocation cycle
            requestContext = request.getRequestContext();
            CallbackT callbackContext = (requestContext != null) ? requestContext.getCallbackContext() : null;

            handlerResponse = wrapInvocationAndHandleErrors(awsClientProxy, resourceHandlerRequest, request, callbackContext);

            // When the handler responses IN_PROGRESS with a callback delay, we trigger a
            // callback to re-invoke
            // the handler for the Resource type to implement stabilization checks and
            // long-poll creation checks
            computeLocally = scheduleReinvocation(request, handlerResponse, context);

            // report the progress status back to configured endpoint
            this.callbackAdapter.reportProgress(request.getBearerToken(), handlerResponse.getErrorCode(),
                handlerResponse.getStatus(), handlerResponse.getResourceModel(), handlerResponse.getMessage());
        }

        return handlerResponse;
    }

    private void logUnhandledError(final String errorDescription,
                                   final HandlerRequest<ResourceT, CallbackT> request,
                                   final Throwable e) {
        log(String.format("%s in a %s action on a %s: %s%n%s", errorDescription, request.getAction(), request.getResourceType(),
            e.toString(), ExceptionUtils.getStackTrace(e)));
    }

    /**
     * Invokes the handler implementation for the request, and wraps with try-catch
     * to consistently handle certain classes of errors and correctly map those to
     * the appropriate HandlerErrorCode Also wraps the invocation in last-mile
     * timing metrics
     */
    private ProgressEvent<ResourceT, CallbackT>
            wrapInvocationAndHandleErrors(final AmazonWebServicesClientProxy awsClientProxy,
                                          final ResourceHandlerRequest<ResourceT> resourceHandlerRequest,
                                          final HandlerRequest<ResourceT, CallbackT> request,
                                          final CallbackT callbackContext) {

        Date startTime = Date.from(Instant.now());
        try {
            ProgressEvent<ResourceT, CallbackT> handlerResponse = invokeHandler(awsClientProxy, resourceHandlerRequest,
                request.getAction(), callbackContext);
            if (handlerResponse != null) {
                this.log(String.format("Handler returned %s", handlerResponse.getStatus()));
            } else {
                this.log("Handler returned null");
                throw new TerminalException("Handler failed to provide a response.");
            }

            return handlerResponse;

        } catch (final ResourceAlreadyExistsException e) {
            this.metricsPublisher.publishExceptionMetric(Instant.now(), request.getAction(), e);
            logUnhandledError("An existing resource was found", request, e);
            return ProgressEvent.defaultFailureHandler(e, HandlerErrorCode.AlreadyExists);
        } catch (final ResourceNotFoundException e) {
            this.metricsPublisher.publishExceptionMetric(Instant.now(), request.getAction(), e);
            logUnhandledError("A requested resource was not found", request, e);
            return ProgressEvent.defaultFailureHandler(e, HandlerErrorCode.NotFound);
        } catch (final AmazonServiceException e) {
            this.metricsPublisher.publishExceptionMetric(Instant.now(), request.getAction(), e);
            logUnhandledError("A downstream service error occurred", request, e);
            return ProgressEvent.defaultFailureHandler(e, HandlerErrorCode.GeneralServiceException);
        } catch (final Throwable e) {
            this.metricsPublisher.publishExceptionMetric(Instant.now(), request.getAction(), e);
            logUnhandledError("An unknown error occurred ", request, e);
            return ProgressEvent.defaultFailureHandler(e, HandlerErrorCode.InternalFailure);
        } finally {
            Date endTime = Date.from(Instant.now());
            metricsPublisher.publishDurationMetric(Instant.now(), request.getAction(), (endTime.getTime() - startTime.getTime()));
        }

    }

    private Response<ResourceT> createProgressResponse(final ProgressEvent<ResourceT, CallbackT> progressEvent,
                                                       final String bearerToken) {

        Response<ResourceT> response = new Response<>();
        response.setMessage(progressEvent.getMessage());
        response.setOperationStatus(progressEvent.getStatus());
        response.setResourceModel(progressEvent.getResourceModel());
        response.setErrorCode(progressEvent.getErrorCode());
        response.setBearerToken(bearerToken);

        return response;
    }

    private void writeResponse(final OutputStream outputStream, final Response<ResourceT> response) throws IOException {

        JSONObject output = this.serializer.serialize(response);
        outputStream.write(output.toString().getBytes(Charset.forName("UTF-8")));
        outputStream.close();
    }

    private void validateModel(final JSONObject modelObject) throws ValidationException {
        InputStream resourceSchema = provideResourceSchema();
        if (resourceSchema == null) {
            throw new ValidationException("Unable to validate incoming model as no schema was provided.", null, null);
        }

        this.validator.validateObject(modelObject, resourceSchema);
    }

    /**
     * Managed scheduling of handler re-invocations.
     *
     * @param request the original request to the function
     * @param handlerResponse the previous response from handler
     * @param context LambdaContext granting runtime metadata
     * @return boolean indicating whether to continue invoking locally, or exit for
     *         async reinvoke
     */
    private boolean scheduleReinvocation(final HandlerRequest<ResourceT, CallbackT> request,
                                         final ProgressEvent<ResourceT, CallbackT> handlerResponse,
                                         final Context context) {

        if (handlerResponse.getStatus() != OperationStatus.IN_PROGRESS) {
            // no reinvoke required
            return false;
        }

        RequestContext<CallbackT> reinvocationContext = new RequestContext<>();
        RequestContext<CallbackT> requestContext = request.getRequestContext();
        int counter = 1;
        if (requestContext != null) {
            counter += requestContext.getInvocation();
        }
        reinvocationContext.setInvocation(counter);

        reinvocationContext.setCallbackContext(handlerResponse.getCallbackContext());
        request.setRequestContext(reinvocationContext);

        // when a handler requests a sub-minute callback delay, and if the lambda
        // invocation
        // has enough runtime (with 20% buffer), we can reschedule from a thread wait
        // otherwise we re-invoke through CloudWatchEvents which have a granularity of
        // minutes
        if ((handlerResponse.getCallbackDelaySeconds() < 60)
            && (context.getRemainingTimeInMillis() / 1000d) > handlerResponse.getCallbackDelaySeconds() * 1.2) {
            log(String.format("Scheduling re-invoke locally after %s seconds, with Context {%s}",
                handlerResponse.getCallbackDelaySeconds(), reinvocationContext.toString()));
            sleepUninterruptibly(handlerResponse.getCallbackDelaySeconds(), TimeUnit.SECONDS);
            return true;
        }

        log(String.format("Scheduling re-invoke with Context {%s}", reinvocationContext.toString()));
        try {
            int callbackDelayMinutes = handlerResponse.getCallbackDelaySeconds() / 60;
            this.scheduler.rescheduleAfterMinutes(context.getInvokedFunctionArn(), callbackDelayMinutes, request);
        } catch (final Throwable e) {
            this.log(String.format("Failed to schedule re-invoke, caused by %s", e.toString()));
            handlerResponse.setMessage(e.getMessage());
            handlerResponse.setStatus(OperationStatus.FAILED);
            handlerResponse.setErrorCode(HandlerErrorCode.InternalFailure);
        }

        return false;
    }

    /**
     * Transforms the incoming request to the subset of typed models which the
     * handler implementor needs
     *
     * @param request The request as passed from the caller (e.g; CloudFormation)
     *            which contains additional context to inform the LambdaWrapper
     *            itself, and is not needed by the handler implementations
     * @return A converted ResourceHandlerRequest model
     */
    protected abstract ResourceHandlerRequest<ResourceT>
              transform(HandlerRequest<ResourceT, CallbackT> request) throws IOException;

    /**
     * Handler implementation should implement this method to provide the schema for
     * validation
     *
     * @return An InputStream of the resource schema for the provider
     */
    protected abstract InputStream provideResourceSchema();

    /**
     * Implemented by the handler package as the key entry point.
     */
    public abstract ProgressEvent<ResourceT, CallbackT> invokeHandler(AmazonWebServicesClientProxy proxy,
                                                                      ResourceHandlerRequest<ResourceT> request,
                                                                      Action action,
                                                                      CallbackT callbackContext) throws Exception;

    /**
     * null-safe logger redirect
     *
     * @param message A string containing the event to log.
     */
    private void log(final String message) {
        if (this.logger != null) {
            this.logger.log(String.format("%s%n", message));
        }
    }

    protected abstract TypeReference<HandlerRequest<ResourceT, CallbackT>> getTypeReference();
}<|MERGE_RESOLUTION|>--- conflicted
+++ resolved
@@ -141,9 +141,9 @@
         this.scheduler.refreshClient();
     }
 
-    public void handleRequest(final InputStream inputStream,
-                              final OutputStream outputStream,
-                              final Context context) throws IOException, TerminalException {
+    public void handleRequest(final InputStream inputStream, final OutputStream outputStream, final Context context)
+        throws IOException,
+        TerminalException {
 
         this.logger = context.getLogger();
 
@@ -204,9 +204,10 @@
         }
     }
 
-    private ProgressEvent<ResourceT, CallbackT> processInvocation(final JSONObject rawRequest,
-                                                                  final HandlerRequest<ResourceT, CallbackT> request,
-                                                                  final Context context) throws IOException, TerminalException {
+    private ProgressEvent<ResourceT, CallbackT>
+        processInvocation(final JSONObject rawRequest, final HandlerRequest<ResourceT, CallbackT> request, final Context context)
+            throws IOException,
+            TerminalException {
 
         assert request != null : "Invalid request object received";
 
@@ -280,15 +281,8 @@
         // such as before a FAS token expires
 
         // last mile proxy creation with passed-in credentials
-<<<<<<< HEAD
         AmazonWebServicesClientProxy awsClientProxy = new AmazonWebServicesClientProxy(this.logger, request.getRequestData()
-            .getCallerCredentials());
-=======
-        final AmazonWebServicesClientProxy awsClientProxy = new AmazonWebServicesClientProxy(
-            this.logger,
-            request.getRequestData().getCallerCredentials(),
-            () -> (long)context.getRemainingTimeInMillis());
->>>>>>> bd25d535
+            .getCallerCredentials(), () -> (long) context.getRemainingTimeInMillis());
 
         boolean computeLocally = true;
         ProgressEvent<ResourceT, CallbackT> handlerResponse = null;
@@ -314,9 +308,8 @@
         return handlerResponse;
     }
 
-    private void logUnhandledError(final String errorDescription,
-                                   final HandlerRequest<ResourceT, CallbackT> request,
-                                   final Throwable e) {
+    private void
+        logUnhandledError(final String errorDescription, final HandlerRequest<ResourceT, CallbackT> request, final Throwable e) {
         log(String.format("%s in a %s action on a %s: %s%n%s", errorDescription, request.getAction(), request.getResourceType(),
             e.toString(), ExceptionUtils.getStackTrace(e)));
     }
@@ -328,10 +321,10 @@
      * timing metrics
      */
     private ProgressEvent<ResourceT, CallbackT>
-            wrapInvocationAndHandleErrors(final AmazonWebServicesClientProxy awsClientProxy,
-                                          final ResourceHandlerRequest<ResourceT> resourceHandlerRequest,
-                                          final HandlerRequest<ResourceT, CallbackT> request,
-                                          final CallbackT callbackContext) {
+        wrapInvocationAndHandleErrors(final AmazonWebServicesClientProxy awsClientProxy,
+                                      final ResourceHandlerRequest<ResourceT> resourceHandlerRequest,
+                                      final HandlerRequest<ResourceT, CallbackT> request,
+                                      final CallbackT callbackContext) {
 
         Date startTime = Date.from(Instant.now());
         try {
@@ -463,8 +456,8 @@
      *            itself, and is not needed by the handler implementations
      * @return A converted ResourceHandlerRequest model
      */
-    protected abstract ResourceHandlerRequest<ResourceT>
-              transform(HandlerRequest<ResourceT, CallbackT> request) throws IOException;
+    protected abstract ResourceHandlerRequest<ResourceT> transform(HandlerRequest<ResourceT, CallbackT> request)
+        throws IOException;
 
     /**
      * Handler implementation should implement this method to provide the schema for
@@ -480,7 +473,8 @@
     public abstract ProgressEvent<ResourceT, CallbackT> invokeHandler(AmazonWebServicesClientProxy proxy,
                                                                       ResourceHandlerRequest<ResourceT> request,
                                                                       Action action,
-                                                                      CallbackT callbackContext) throws Exception;
+                                                                      CallbackT callbackContext)
+        throws Exception;
 
     /**
      * null-safe logger redirect
