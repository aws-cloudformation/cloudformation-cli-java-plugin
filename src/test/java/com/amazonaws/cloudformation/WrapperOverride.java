--- conflicted
+++ resolved
@@ -47,13 +47,9 @@
     /**
      * Invoked to test normal initialization flows
      */
-<<<<<<< HEAD
-    public WrapperOverride() { }
-=======
     public WrapperOverride() {
     }
 
->>>>>>> 074d20fd
     /**
      * This .ctor provided for testing
      */
@@ -66,21 +62,9 @@
                            final MetricsPublisher resourceOwnerMetricsPublisher,
                            final CloudWatchScheduler scheduler,
                            final SchemaValidator validator) {
-<<<<<<< HEAD
-        super(
-            callbackAdapter,
-            platformCredentialsProvider,
-            resourceOwnerLoggingCredentialsProvider,
-            platformEventsLogger,
-            resourceOwnerEventsLogger,
-            platformMetricsPublisher,
-            resourceOwnerMetricsPublisher,
-            scheduler,
-            validator,
-            new Serializer());
-=======
-        super(callbackAdapter, credentialsProvider, metricsPublisher, scheduler, validator, new Serializer());
->>>>>>> 074d20fd
+        super(callbackAdapter, platformCredentialsProvider, resourceOwnerLoggingCredentialsProvider, platformEventsLogger,
+              resourceOwnerEventsLogger, platformMetricsPublisher, resourceOwnerMetricsPublisher, scheduler, validator,
+              new Serializer());
     }
 
     @Override
