/*
* Copyright 2010-2019 Amazon.com, Inc. or its affiliates. All Rights Reserved.
*
* Licensed under the Apache License, Version 2.0 (the "License").
* You may not use this file except in compliance with the License.
* A copy of the License is located at
*
*  http://aws.amazon.com/apache2.0
*
* or in the "license" file accompanying this file. This file is distributed
* on an "AS IS" BASIS, WITHOUT WARRANTIES OR CONDITIONS OF ANY KIND, either
* express or implied. See the License for the specific language governing
* permissions and limitations under the License.
*/
package com.amazonaws.cloudformation.scheduler;

<<<<<<< HEAD
=======
import static org.mockito.ArgumentMatchers.any;
import static org.mockito.ArgumentMatchers.argThat;
import static org.mockito.ArgumentMatchers.startsWith;
import static org.mockito.Mockito.mock;
import static org.mockito.Mockito.times;
import static org.mockito.Mockito.verify;
import static org.mockito.Mockito.when;

>>>>>>> 074d20fd
import com.amazonaws.cloudformation.TestContext;
import com.amazonaws.cloudformation.TestModel;
import com.amazonaws.cloudformation.injection.CloudWatchEventsProvider;
import com.amazonaws.cloudformation.proxy.HandlerRequest;
import com.amazonaws.cloudformation.proxy.Logger;
import com.amazonaws.cloudformation.proxy.RequestContext;
import com.amazonaws.services.lambda.runtime.LambdaLogger;

import java.util.Arrays;
import java.util.List;

import org.json.JSONObject;
import org.junit.jupiter.api.Test;
import org.junit.jupiter.api.extension.ExtendWith;
import org.mockito.Mock;
import org.mockito.junit.jupiter.MockitoExtension;

import software.amazon.awssdk.services.cloudwatchevents.CloudWatchEventsClient;
import software.amazon.awssdk.services.cloudwatchevents.model.DeleteRuleRequest;
import software.amazon.awssdk.services.cloudwatchevents.model.RemoveTargetsRequest;
import software.amazon.awssdk.services.cloudwatchevents.model.RuleState;

@ExtendWith(MockitoExtension.class)
public class CloudWatchSchedulerTest {

    @Mock
    private Logger loggerProxy;

    @Mock
    private RequestContext<TestContext> requestContext;

    private static final String FUNCTION_ARN = "arn:aws:lambda:region:account-id:function:function-name";

    private CronHelper getCronHelper() {
        return mock(CronHelper.class);
    }

    private CloudWatchEventsClient getCloudWatchEvents() {
        return mock(CloudWatchEventsClient.class);
    }

    @Test
    public void test_cleanupCloudWatchEvents_NullRuleName() {
        final CloudWatchEventsProvider provider = mock(CloudWatchEventsProvider.class);
        final CloudWatchEventsClient client = getCloudWatchEvents();
        when(provider.get()).thenReturn(client);
        final CronHelper cronHelper = getCronHelper();
        final CloudWatchScheduler scheduler = new CloudWatchScheduler(provider, loggerProxy, cronHelper);
        scheduler.refreshClient();

        scheduler.cleanupCloudWatchEvents(null, "targetid");

        verify(client, times(0)).deleteRule(any(DeleteRuleRequest.class));

        verify(client, times(1)).removeTargets(any(RemoveTargetsRequest.class));
    }

    @Test
    public void test_cleanupCloudWatchEvents_NullTargetId() {
        final CloudWatchEventsProvider provider = mock(CloudWatchEventsProvider.class);
        final CloudWatchEventsClient client = getCloudWatchEvents();
        when(provider.get()).thenReturn(client);
        final CronHelper cronHelper = getCronHelper();
        final CloudWatchScheduler scheduler = new CloudWatchScheduler(provider, loggerProxy, cronHelper);
        scheduler.refreshClient();

        scheduler.cleanupCloudWatchEvents("rulename", null);

        verify(client, times(1)).deleteRule(any(DeleteRuleRequest.class));

        verify(client, times(0)).removeTargets(any(RemoveTargetsRequest.class));
    }

    @Test
    public void test_cleanupCloudWatchEvents() {
        final CloudWatchEventsProvider provider = mock(CloudWatchEventsProvider.class);
        final CloudWatchEventsClient client = getCloudWatchEvents();
        when(provider.get()).thenReturn(client);
        final CronHelper cronHelper = getCronHelper();
        final CloudWatchScheduler scheduler = new CloudWatchScheduler(provider, loggerProxy, cronHelper);
        scheduler.refreshClient();

        scheduler.cleanupCloudWatchEvents("rulename", "targetid");

        verify(client, times(1)).deleteRule(any(DeleteRuleRequest.class));

        verify(client, times(1)).removeTargets(any(RemoveTargetsRequest.class));
    }

    @Test
    public void test_rescheduleAfterMinutes_1MinuteFloor() {
        final CloudWatchEventsProvider provider = mock(CloudWatchEventsProvider.class);
        final CloudWatchEventsClient client = getCloudWatchEvents();
        when(provider.get()).thenReturn(client);
        final CronHelper cronHelper = getCronHelper();
<<<<<<< HEAD
        when(cronHelper.generateOneTimeCronExpression(1))
            .thenReturn("cron(41 14 31 10 ? 2019)");
        final CloudWatchScheduler scheduler = new CloudWatchScheduler(provider, loggerProxy, cronHelper);
=======
        when(cronHelper.generateOneTimeCronExpression(1)).thenReturn("cron(41 14 31 10 ? 2019)");
        final CloudWatchScheduler scheduler = new CloudWatchScheduler(provider, logger, cronHelper);
>>>>>>> 074d20fd
        scheduler.refreshClient();
        final HandlerRequest<TestModel, TestContext> request = new HandlerRequest<>();

        request.setRequestContext(requestContext);

        // minutesFromNow will be set to a floor of '1' for cron generation
        scheduler.rescheduleAfterMinutes(FUNCTION_ARN, 0, request);

        verify(requestContext, times(1)).setCloudWatchEventsRuleName(startsWith("reinvoke-handler-"));
        verify(requestContext, times(1)).setCloudWatchEventsTargetId(startsWith("reinvoke-target-"));

        final List<TargetMatcher> targetMatchers = Arrays
            .asList(new TargetMatcher(FUNCTION_ARN, "reinvoke-target-", new JSONObject(request).toString()));
        verify(client, times(1))
            .putTargets(argThat(new PutTargetsRequestMatcher("reinvoke-handler-", new TargetsListMatcher(targetMatchers))));
        verify(client, times(1))
            .putRule(argThat(new PutRuleRequestMatcher("reinvoke-handler-", "cron(41 14 31 10 ? 2019)", RuleState.ENABLED)));
        verify(client, times(1)).describeRule(argThat(new DescribeRuleRequestMatcher("reinvoke-handler-")));
    }
}<|MERGE_RESOLUTION|>--- conflicted
+++ resolved
@@ -14,8 +14,6 @@
 */
 package com.amazonaws.cloudformation.scheduler;
 
-<<<<<<< HEAD
-=======
 import static org.mockito.ArgumentMatchers.any;
 import static org.mockito.ArgumentMatchers.argThat;
 import static org.mockito.ArgumentMatchers.startsWith;
@@ -24,14 +22,12 @@
 import static org.mockito.Mockito.verify;
 import static org.mockito.Mockito.when;
 
->>>>>>> 074d20fd
 import com.amazonaws.cloudformation.TestContext;
 import com.amazonaws.cloudformation.TestModel;
 import com.amazonaws.cloudformation.injection.CloudWatchEventsProvider;
 import com.amazonaws.cloudformation.proxy.HandlerRequest;
 import com.amazonaws.cloudformation.proxy.Logger;
 import com.amazonaws.cloudformation.proxy.RequestContext;
-import com.amazonaws.services.lambda.runtime.LambdaLogger;
 
 import java.util.Arrays;
 import java.util.List;
@@ -120,14 +116,8 @@
         final CloudWatchEventsClient client = getCloudWatchEvents();
         when(provider.get()).thenReturn(client);
         final CronHelper cronHelper = getCronHelper();
-<<<<<<< HEAD
-        when(cronHelper.generateOneTimeCronExpression(1))
-            .thenReturn("cron(41 14 31 10 ? 2019)");
+        when(cronHelper.generateOneTimeCronExpression(1)).thenReturn("cron(41 14 31 10 ? 2019)");
         final CloudWatchScheduler scheduler = new CloudWatchScheduler(provider, loggerProxy, cronHelper);
-=======
-        when(cronHelper.generateOneTimeCronExpression(1)).thenReturn("cron(41 14 31 10 ? 2019)");
-        final CloudWatchScheduler scheduler = new CloudWatchScheduler(provider, logger, cronHelper);
->>>>>>> 074d20fd
         scheduler.refreshClient();
         final HandlerRequest<TestModel, TestContext> request = new HandlerRequest<>();
 
