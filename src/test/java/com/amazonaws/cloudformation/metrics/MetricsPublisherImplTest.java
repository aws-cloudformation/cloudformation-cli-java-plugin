/*
* Copyright 2010-2019 Amazon.com, Inc. or its affiliates. All Rights Reserved.
*
* Licensed under the Apache License, Version 2.0 (the "License").
* You may not use this file except in compliance with the License.
* A copy of the License is located at
*
*  http://aws.amazon.com/apache2.0
*
* or in the "license" file accompanying this file. This file is distributed
* on an "AS IS" BASIS, WITHOUT WARRANTIES OR CONDITIONS OF ANY KIND, either
* express or implied. See the License for the specific language governing
* permissions and limitations under the License.
*/
package com.amazonaws.cloudformation.metrics;

import static org.assertj.core.api.Assertions.assertThat;
import static org.mockito.ArgumentMatchers.any;
import static org.mockito.Mockito.mock;
import static org.mockito.Mockito.verify;
import static org.mockito.Mockito.verifyNoMoreInteractions;
import static org.mockito.Mockito.when;

import com.amazonaws.cloudformation.Action;
import com.amazonaws.cloudformation.injection.CloudWatchProvider;
<<<<<<< HEAD
import com.amazonaws.cloudformation.proxy.Logger;
=======
import com.amazonaws.services.lambda.runtime.LambdaLogger;

import java.time.Instant;

>>>>>>> 074d20fd
import org.junit.jupiter.api.AfterEach;
import org.junit.jupiter.api.BeforeEach;
import org.junit.jupiter.api.Test;
import org.junit.jupiter.api.extension.ExtendWith;
import org.mockito.ArgumentCaptor;
import org.mockito.Mock;
import org.mockito.junit.jupiter.MockitoExtension;

import software.amazon.awssdk.services.cloudwatch.CloudWatchClient;
import software.amazon.awssdk.services.cloudwatch.model.Dimension;
import software.amazon.awssdk.services.cloudwatch.model.MetricDatum;
import software.amazon.awssdk.services.cloudwatch.model.PutMetricDataRequest;
import software.amazon.awssdk.services.cloudwatch.model.PutMetricDataResponse;
import software.amazon.awssdk.services.cloudwatch.model.StandardUnit;

<<<<<<< HEAD
import java.time.Instant;

import static org.assertj.core.api.Assertions.assertThat;
import static org.mockito.ArgumentMatchers.any;
import static org.mockito.Mockito.mock;
import static org.mockito.Mockito.verify;
import static org.mockito.Mockito.verifyNoMoreInteractions;
import static org.mockito.Mockito.when;

=======
>>>>>>> 074d20fd
@ExtendWith(MockitoExtension.class)
public class MetricsPublisherImplTest {

    @Mock
    private Logger loggerProxy;

    @Mock
    private CloudWatchProvider platformCloudWatchProvider;

    @Mock
    private CloudWatchProvider resourceOwnerCloudWatchProvider;

    @Mock
    private CloudWatchClient platformCloudWatchClient;

    @Mock
    private CloudWatchClient resourceOwnerCloudWatchClient;

    @BeforeEach
    public void beforeEach() {
<<<<<<< HEAD
        when(platformCloudWatchProvider.get()).thenReturn(platformCloudWatchClient);
        when(resourceOwnerCloudWatchProvider.get()).thenReturn(resourceOwnerCloudWatchClient);
        when(platformCloudWatchClient.putMetricData(any(PutMetricDataRequest.class)))
            .thenReturn(mock(PutMetricDataResponse.class));
        when(resourceOwnerCloudWatchClient.putMetricData(any(PutMetricDataRequest.class)))
            .thenReturn(mock(PutMetricDataResponse.class));
=======
        when(cloudWatchProvider.get()).thenReturn(cloudWatchClient);
        when(cloudWatchClient.putMetricData(any(PutMetricDataRequest.class))).thenReturn(mock(PutMetricDataResponse.class));
>>>>>>> 074d20fd
    }

    @AfterEach
    public void afterEach() {
        verifyNoMoreInteractions(platformCloudWatchProvider);
        verifyNoMoreInteractions(platformCloudWatchClient);
        verifyNoMoreInteractions(resourceOwnerCloudWatchProvider);
        verifyNoMoreInteractions(resourceOwnerCloudWatchClient);
    }

    @Test
    public void testPublishDurationMetric() {
        final MetricsPublisherImpl platformMetricsPublisher = new MetricsPublisherImpl(platformCloudWatchProvider, loggerProxy);
        platformMetricsPublisher.setResourceTypeName("AWS::Test::TestModel");
        platformMetricsPublisher.refreshClient();

        final MetricsPublisherImpl resourceOwnerMetricsPublisher = new MetricsPublisherImpl(resourceOwnerCloudWatchProvider, loggerProxy);
        resourceOwnerMetricsPublisher.setResourceTypeName("AWS::Test::TestModel");
        resourceOwnerMetricsPublisher.refreshClient();

        final Instant instant = Instant.parse("2019-06-04T17:50:00Z");
        platformMetricsPublisher.publishDurationMetric(instant, Action.UPDATE, 123456);
        resourceOwnerMetricsPublisher.publishDurationMetric(instant, Action.UPDATE, 123456);

<<<<<<< HEAD
        final ArgumentCaptor<PutMetricDataRequest> argument1 =
                ArgumentCaptor.forClass(PutMetricDataRequest.class);
        final ArgumentCaptor<PutMetricDataRequest> argument2 =
                ArgumentCaptor.forClass(PutMetricDataRequest.class);
        verify(platformCloudWatchClient).putMetricData(argument1.capture());
        verify(resourceOwnerCloudWatchClient).putMetricData(argument2.capture());
=======
        final ArgumentCaptor<PutMetricDataRequest> argument = ArgumentCaptor.forClass(PutMetricDataRequest.class);
        verify(cloudWatchClient).putMetricData(argument.capture());
>>>>>>> 074d20fd

        final PutMetricDataRequest request = argument1.getValue();
        assertThat(request.namespace()).isEqualTo("AWS_TMP/CloudFormation/AWS/Test/TestModel");

        assertThat(request.metricData()).hasSize(1);
        final MetricDatum metricDatum = request.metricData().get(0);
        assertThat(metricDatum.metricName()).isEqualTo("HandlerInvocationDuration");
        assertThat(metricDatum.unit()).isEqualTo(StandardUnit.MILLISECONDS);
        assertThat(metricDatum.value()).isEqualTo(123456);
        assertThat(metricDatum.timestamp()).isEqualTo(Instant.parse("2019-06-04T17:50:00Z"));
        assertThat(metricDatum.dimensions()).containsExactlyInAnyOrder(Dimension.builder().name("Action").value("UPDATE").build(),
            Dimension.builder().name("ResourceType").value("AWS::Test::TestModel").build());
    }

    @Test
    public void testPublishExceptionMetric() {
        final MetricsPublisherImpl platformMetricsPublisher = new MetricsPublisherImpl(platformCloudWatchProvider, loggerProxy);
        platformMetricsPublisher.setResourceTypeName("AWS::Test::TestModel");
        platformMetricsPublisher.refreshClient();

        final MetricsPublisherImpl resourceOwnerMetricsPublisher = new MetricsPublisherImpl(resourceOwnerCloudWatchProvider, loggerProxy);
        resourceOwnerMetricsPublisher.setResourceTypeName("AWS::Test::TestModel");
        resourceOwnerMetricsPublisher.refreshClient();

        final Instant instant = Instant.parse("2019-06-03T17:50:00Z");
        final RuntimeException e = new RuntimeException("some error");
        platformMetricsPublisher.publishExceptionMetric(instant, Action.CREATE, e);
        resourceOwnerMetricsPublisher.publishDurationMetric(instant, Action.UPDATE, 123456);

<<<<<<< HEAD
        final ArgumentCaptor<PutMetricDataRequest> argument1 =
                ArgumentCaptor.forClass(PutMetricDataRequest.class);
        final ArgumentCaptor<PutMetricDataRequest> argument2 =
                ArgumentCaptor.forClass(PutMetricDataRequest.class);
        verify(platformCloudWatchClient).putMetricData(argument1.capture());
        verify(resourceOwnerCloudWatchClient).putMetricData(argument2.capture());
=======
        final ArgumentCaptor<PutMetricDataRequest> argument = ArgumentCaptor.forClass(PutMetricDataRequest.class);
        verify(cloudWatchClient).putMetricData(argument.capture());
>>>>>>> 074d20fd

        final PutMetricDataRequest request = argument1.getValue();
        assertThat(request.namespace()).isEqualTo("AWS_TMP/CloudFormation/AWS/Test/TestModel");

        assertThat(request.metricData()).hasSize(1);
        final MetricDatum metricDatum = request.metricData().get(0);
        assertThat(metricDatum.metricName()).isEqualTo("HandlerException");
        assertThat(metricDatum.unit()).isEqualTo(StandardUnit.COUNT);
        assertThat(metricDatum.value()).isEqualTo(1.0);
        assertThat(metricDatum.timestamp()).isEqualTo(Instant.parse("2019-06-03T17:50:00Z"));
        assertThat(metricDatum.dimensions()).containsExactlyInAnyOrder(Dimension.builder().name("Action").value("CREATE").build(),
            Dimension.builder().name("ExceptionType").value("class java.lang.RuntimeException").build(),
            Dimension.builder().name("ResourceType").value("AWS::Test::TestModel").build());
    }

    @Test
    public void testPublishInvocationMetric() {
        final MetricsPublisherImpl platformMetricsPublisher = new MetricsPublisherImpl(platformCloudWatchProvider, loggerProxy);
        platformMetricsPublisher.setResourceTypeName("AWS::Test::TestModel");
        platformMetricsPublisher.refreshClient();

        final MetricsPublisherImpl resourceOwnerMetricsPublisher = new MetricsPublisherImpl(resourceOwnerCloudWatchProvider, loggerProxy);
        resourceOwnerMetricsPublisher.setResourceTypeName("AWS::Test::TestModel");
        resourceOwnerMetricsPublisher.refreshClient();

        final Instant instant = Instant.parse("2019-06-04T17:50:00Z");
        platformMetricsPublisher.publishInvocationMetric(instant, Action.UPDATE);
        resourceOwnerMetricsPublisher.publishDurationMetric(instant, Action.UPDATE, 123456);

<<<<<<< HEAD
        final ArgumentCaptor<PutMetricDataRequest> argument1 =
            ArgumentCaptor.forClass(PutMetricDataRequest.class);
         final ArgumentCaptor<PutMetricDataRequest> argument2 =
            ArgumentCaptor.forClass(PutMetricDataRequest.class);
        verify(platformCloudWatchClient).putMetricData(argument1.capture());
        verify(resourceOwnerCloudWatchClient).putMetricData(argument2.capture());
=======
        final ArgumentCaptor<PutMetricDataRequest> argument = ArgumentCaptor.forClass(PutMetricDataRequest.class);
        verify(cloudWatchClient).putMetricData(argument.capture());
>>>>>>> 074d20fd

        final PutMetricDataRequest request = argument1.getValue();
        assertThat(request.namespace()).isEqualTo("AWS_TMP/CloudFormation/AWS/Test/TestModel");

        assertThat(request.metricData()).hasSize(1);
        final MetricDatum metricDatum = request.metricData().get(0);
        assertThat(metricDatum.metricName()).isEqualTo("HandlerInvocationCount");
        assertThat(metricDatum.unit()).isEqualTo(StandardUnit.COUNT);
        assertThat(metricDatum.value()).isEqualTo(1.0);
        assertThat(metricDatum.timestamp()).isEqualTo(Instant.parse("2019-06-04T17:50:00Z"));
        assertThat(metricDatum.dimensions()).containsExactlyInAnyOrder(Dimension.builder().name("Action").value("UPDATE").build(),
            Dimension.builder().name("ResourceType").value("AWS::Test::TestModel").build());
    }
}<|MERGE_RESOLUTION|>--- conflicted
+++ resolved
@@ -23,14 +23,10 @@
 
 import com.amazonaws.cloudformation.Action;
 import com.amazonaws.cloudformation.injection.CloudWatchProvider;
-<<<<<<< HEAD
 import com.amazonaws.cloudformation.proxy.Logger;
-=======
-import com.amazonaws.services.lambda.runtime.LambdaLogger;
 
 import java.time.Instant;
 
->>>>>>> 074d20fd
 import org.junit.jupiter.api.AfterEach;
 import org.junit.jupiter.api.BeforeEach;
 import org.junit.jupiter.api.Test;
@@ -46,18 +42,6 @@
 import software.amazon.awssdk.services.cloudwatch.model.PutMetricDataResponse;
 import software.amazon.awssdk.services.cloudwatch.model.StandardUnit;
 
-<<<<<<< HEAD
-import java.time.Instant;
-
-import static org.assertj.core.api.Assertions.assertThat;
-import static org.mockito.ArgumentMatchers.any;
-import static org.mockito.Mockito.mock;
-import static org.mockito.Mockito.verify;
-import static org.mockito.Mockito.verifyNoMoreInteractions;
-import static org.mockito.Mockito.when;
-
-=======
->>>>>>> 074d20fd
 @ExtendWith(MockitoExtension.class)
 public class MetricsPublisherImplTest {
 
@@ -78,17 +62,12 @@
 
     @BeforeEach
     public void beforeEach() {
-<<<<<<< HEAD
         when(platformCloudWatchProvider.get()).thenReturn(platformCloudWatchClient);
         when(resourceOwnerCloudWatchProvider.get()).thenReturn(resourceOwnerCloudWatchClient);
         when(platformCloudWatchClient.putMetricData(any(PutMetricDataRequest.class)))
             .thenReturn(mock(PutMetricDataResponse.class));
         when(resourceOwnerCloudWatchClient.putMetricData(any(PutMetricDataRequest.class)))
             .thenReturn(mock(PutMetricDataResponse.class));
-=======
-        when(cloudWatchProvider.get()).thenReturn(cloudWatchClient);
-        when(cloudWatchClient.putMetricData(any(PutMetricDataRequest.class))).thenReturn(mock(PutMetricDataResponse.class));
->>>>>>> 074d20fd
     }
 
     @AfterEach
@@ -105,7 +84,8 @@
         platformMetricsPublisher.setResourceTypeName("AWS::Test::TestModel");
         platformMetricsPublisher.refreshClient();
 
-        final MetricsPublisherImpl resourceOwnerMetricsPublisher = new MetricsPublisherImpl(resourceOwnerCloudWatchProvider, loggerProxy);
+        final MetricsPublisherImpl resourceOwnerMetricsPublisher = new MetricsPublisherImpl(resourceOwnerCloudWatchProvider,
+                                                                                            loggerProxy);
         resourceOwnerMetricsPublisher.setResourceTypeName("AWS::Test::TestModel");
         resourceOwnerMetricsPublisher.refreshClient();
 
@@ -113,17 +93,10 @@
         platformMetricsPublisher.publishDurationMetric(instant, Action.UPDATE, 123456);
         resourceOwnerMetricsPublisher.publishDurationMetric(instant, Action.UPDATE, 123456);
 
-<<<<<<< HEAD
-        final ArgumentCaptor<PutMetricDataRequest> argument1 =
-                ArgumentCaptor.forClass(PutMetricDataRequest.class);
-        final ArgumentCaptor<PutMetricDataRequest> argument2 =
-                ArgumentCaptor.forClass(PutMetricDataRequest.class);
+        final ArgumentCaptor<PutMetricDataRequest> argument1 = ArgumentCaptor.forClass(PutMetricDataRequest.class);
+        final ArgumentCaptor<PutMetricDataRequest> argument2 = ArgumentCaptor.forClass(PutMetricDataRequest.class);
         verify(platformCloudWatchClient).putMetricData(argument1.capture());
         verify(resourceOwnerCloudWatchClient).putMetricData(argument2.capture());
-=======
-        final ArgumentCaptor<PutMetricDataRequest> argument = ArgumentCaptor.forClass(PutMetricDataRequest.class);
-        verify(cloudWatchClient).putMetricData(argument.capture());
->>>>>>> 074d20fd
 
         final PutMetricDataRequest request = argument1.getValue();
         assertThat(request.namespace()).isEqualTo("AWS_TMP/CloudFormation/AWS/Test/TestModel");
@@ -144,7 +117,8 @@
         platformMetricsPublisher.setResourceTypeName("AWS::Test::TestModel");
         platformMetricsPublisher.refreshClient();
 
-        final MetricsPublisherImpl resourceOwnerMetricsPublisher = new MetricsPublisherImpl(resourceOwnerCloudWatchProvider, loggerProxy);
+        final MetricsPublisherImpl resourceOwnerMetricsPublisher = new MetricsPublisherImpl(resourceOwnerCloudWatchProvider,
+                                                                                            loggerProxy);
         resourceOwnerMetricsPublisher.setResourceTypeName("AWS::Test::TestModel");
         resourceOwnerMetricsPublisher.refreshClient();
 
@@ -153,17 +127,10 @@
         platformMetricsPublisher.publishExceptionMetric(instant, Action.CREATE, e);
         resourceOwnerMetricsPublisher.publishDurationMetric(instant, Action.UPDATE, 123456);
 
-<<<<<<< HEAD
-        final ArgumentCaptor<PutMetricDataRequest> argument1 =
-                ArgumentCaptor.forClass(PutMetricDataRequest.class);
-        final ArgumentCaptor<PutMetricDataRequest> argument2 =
-                ArgumentCaptor.forClass(PutMetricDataRequest.class);
+        final ArgumentCaptor<PutMetricDataRequest> argument1 = ArgumentCaptor.forClass(PutMetricDataRequest.class);
+        final ArgumentCaptor<PutMetricDataRequest> argument2 = ArgumentCaptor.forClass(PutMetricDataRequest.class);
         verify(platformCloudWatchClient).putMetricData(argument1.capture());
         verify(resourceOwnerCloudWatchClient).putMetricData(argument2.capture());
-=======
-        final ArgumentCaptor<PutMetricDataRequest> argument = ArgumentCaptor.forClass(PutMetricDataRequest.class);
-        verify(cloudWatchClient).putMetricData(argument.capture());
->>>>>>> 074d20fd
 
         final PutMetricDataRequest request = argument1.getValue();
         assertThat(request.namespace()).isEqualTo("AWS_TMP/CloudFormation/AWS/Test/TestModel");
@@ -185,7 +152,8 @@
         platformMetricsPublisher.setResourceTypeName("AWS::Test::TestModel");
         platformMetricsPublisher.refreshClient();
 
-        final MetricsPublisherImpl resourceOwnerMetricsPublisher = new MetricsPublisherImpl(resourceOwnerCloudWatchProvider, loggerProxy);
+        final MetricsPublisherImpl resourceOwnerMetricsPublisher = new MetricsPublisherImpl(resourceOwnerCloudWatchProvider,
+                                                                                            loggerProxy);
         resourceOwnerMetricsPublisher.setResourceTypeName("AWS::Test::TestModel");
         resourceOwnerMetricsPublisher.refreshClient();
 
@@ -193,17 +161,10 @@
         platformMetricsPublisher.publishInvocationMetric(instant, Action.UPDATE);
         resourceOwnerMetricsPublisher.publishDurationMetric(instant, Action.UPDATE, 123456);
 
-<<<<<<< HEAD
-        final ArgumentCaptor<PutMetricDataRequest> argument1 =
-            ArgumentCaptor.forClass(PutMetricDataRequest.class);
-         final ArgumentCaptor<PutMetricDataRequest> argument2 =
-            ArgumentCaptor.forClass(PutMetricDataRequest.class);
+        final ArgumentCaptor<PutMetricDataRequest> argument1 = ArgumentCaptor.forClass(PutMetricDataRequest.class);
+        final ArgumentCaptor<PutMetricDataRequest> argument2 = ArgumentCaptor.forClass(PutMetricDataRequest.class);
         verify(platformCloudWatchClient).putMetricData(argument1.capture());
         verify(resourceOwnerCloudWatchClient).putMetricData(argument2.capture());
-=======
-        final ArgumentCaptor<PutMetricDataRequest> argument = ArgumentCaptor.forClass(PutMetricDataRequest.class);
-        verify(cloudWatchClient).putMetricData(argument.capture());
->>>>>>> 074d20fd
 
         final PutMetricDataRequest request = argument1.getValue();
         assertThat(request.namespace()).isEqualTo("AWS_TMP/CloudFormation/AWS/Test/TestModel");
