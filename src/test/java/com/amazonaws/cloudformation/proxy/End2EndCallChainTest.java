/*
* Copyright 2010-2019 Amazon.com, Inc. or its affiliates. All Rights Reserved.
*
* Licensed under the Apache License, Version 2.0 (the "License").
* You may not use this file except in compliance with the License.
* A copy of the License is located at
*
*  http://aws.amazon.com/apache2.0
*
* or in the "license" file accompanying this file. This file is distributed
* on an "AS IS" BASIS, WITHOUT WARRANTIES OR CONDITIONS OF ANY KIND, either
* express or implied. See the License for the specific language governing
* permissions and limitations under the License.
*/
package com.amazonaws.cloudformation.proxy;

import static org.assertj.core.api.Assertions.*;
import static org.mockito.Mockito.*;

import com.amazonaws.cloudformation.Action;
import com.amazonaws.cloudformation.Response;
import com.amazonaws.cloudformation.injection.CloudWatchEventsProvider;
import com.amazonaws.cloudformation.injection.CredentialsProvider;
import com.amazonaws.cloudformation.loggers.LogPublisher;
import com.amazonaws.cloudformation.metrics.MetricsPublisher;
import com.amazonaws.cloudformation.proxy.handler.Model;
import com.amazonaws.cloudformation.proxy.handler.ServiceHandlerWrapper;
import com.amazonaws.cloudformation.proxy.service.AccessDenied;
import com.amazonaws.cloudformation.proxy.service.CreateRequest;
import com.amazonaws.cloudformation.proxy.service.CreateResponse;
import com.amazonaws.cloudformation.proxy.service.DescribeRequest;
import com.amazonaws.cloudformation.proxy.service.DescribeResponse;
import com.amazonaws.cloudformation.proxy.service.ExistsException;
import com.amazonaws.cloudformation.proxy.service.NotFoundException;
import com.amazonaws.cloudformation.proxy.service.ServiceClient;
import com.amazonaws.cloudformation.proxy.service.ThrottleException;
import com.amazonaws.cloudformation.resource.Serializer;
import com.amazonaws.cloudformation.resource.Validator;
import com.amazonaws.cloudformation.scheduler.CloudWatchScheduler;
import com.amazonaws.services.lambda.runtime.Context;
import com.amazonaws.services.lambda.runtime.LambdaLogger;
import com.fasterxml.jackson.core.type.TypeReference;

import java.io.ByteArrayInputStream;
import java.io.ByteArrayOutputStream;
import java.io.InputStream;
import java.io.OutputStreamWriter;
import java.io.Writer;
import java.nio.charset.StandardCharsets;
import java.time.Duration;
import java.util.UUID;

import org.joda.time.Instant;
import org.json.JSONObject;
import org.junit.jupiter.api.MethodOrderer;
import org.junit.jupiter.api.Order;
import org.junit.jupiter.api.Test;
import org.junit.jupiter.api.TestMethodOrder;

import software.amazon.awssdk.auth.credentials.AwsSessionCredentials;
import software.amazon.awssdk.auth.credentials.StaticCredentialsProvider;
import software.amazon.awssdk.awscore.AwsRequestOverrideConfiguration;
import software.amazon.awssdk.awscore.exception.AwsErrorDetails;
import software.amazon.awssdk.awscore.exception.AwsServiceException;
import software.amazon.awssdk.http.SdkHttpResponse;
import software.amazon.awssdk.services.cloudwatchevents.CloudWatchEventsClient;

@TestMethodOrder(MethodOrderer.OrderAnnotation.class)
public class End2EndCallChainTest {

    static final AwsServiceException.Builder builder = mock(AwsServiceException.Builder.class);

    //
    // The same that is asserted inside the ServiceClient
    //
    private final AwsSessionCredentials MockCreds = AwsSessionCredentials.create("accessKeyId", "secretKey", "token");
    private final Credentials credentials = new Credentials(MockCreds.accessKeyId(), MockCreds.secretAccessKey(),
                                                            MockCreds.sessionToken());
    @SuppressWarnings("unchecked")
    private final CallbackAdapter<Model> adapter = mock(CallbackAdapter.class);

    @Test
    public void happyCase() {
<<<<<<< HEAD
        final AmazonWebServicesClientProxy proxy = new AmazonWebServicesClientProxy(
            mock(LoggerProxy.class),
            credentials,
            () -> Duration.ofMinutes(10).getSeconds());
=======
        final AmazonWebServicesClientProxy proxy = new AmazonWebServicesClientProxy(mock(LambdaLogger.class), credentials,
                                                                                    () -> Duration.ofMinutes(10).getSeconds());
>>>>>>> 074d20fd
        final Model model = Model.builder().repoName("repo").build();
        StdCallbackContext context = new StdCallbackContext();
        final ServiceClient serviceClient = mock(ServiceClient.class);
        when(serviceClient.createRepository(any(CreateRequest.class)))
            .thenReturn(new CreateResponse.Builder().repoName(model.getRepoName()).build());

        ProxyClient<ServiceClient> client = proxy.newProxy(() -> serviceClient);

        ProgressEvent<Model,
            StdCallbackContext> event = proxy.initiate("client:createRepository", client, model, context)
                .request((m) -> new CreateRequest.Builder().repoName(m.getRepoName()).build())
                .call((r, c) -> c.injectCredentialsAndInvokeV2(r, c.client()::createRepository))
                .done(r -> ProgressEvent.success(model, context));

        assertThat(event.getStatus()).isEqualTo(OperationStatus.SUCCESS);

        // replay, should get the same result.
        event = proxy.initiate("client:createRepository", client, model, context)
            .request((m) -> new CreateRequest.Builder().repoName(m.getRepoName()).build())
            .call((r, c) -> c.injectCredentialsAndInvokeV2(r, c.client()::createRepository))
            .done(r -> ProgressEvent.success(model, context));
        //
        // Verify that we only got called. During replay we should have been skipped.
        //
        verify(serviceClient).createRepository(any(CreateRequest.class));

        assertThat(event.getStatus()).isEqualTo(OperationStatus.SUCCESS);

        // Now a separate request
        final SdkHttpResponse sdkHttpResponse = mock(SdkHttpResponse.class);
        when(sdkHttpResponse.statusCode()).thenReturn(500);

        //
        // Now reset expectation to fail with already exists
        //
        final ExistsException exists = new ExistsException(mock(AwsServiceException.Builder.class)) {
            private static final long serialVersionUID = 1L;

            @Override
            public AwsErrorDetails awsErrorDetails() {
                return AwsErrorDetails.builder().errorCode("AlreadyExists").errorMessage("Repo already exists")
                    .sdkHttpResponse(sdkHttpResponse).build();
            }
        };
        when(serviceClient.createRepository(any(CreateRequest.class))).thenThrow(exists);
        StdCallbackContext newContext = new StdCallbackContext();
        event = proxy.initiate("client:createRepository", client, model, newContext)
            .request((m) -> new CreateRequest.Builder().repoName(m.getRepoName()).build())
            .call((r, c) -> c.injectCredentialsAndInvokeV2(r, c.client()::createRepository))
            .done(r -> ProgressEvent.success(model, context));

        assertThat(event.getStatus()).isEqualTo(OperationStatus.FAILED);
        assertThat(event.getMessage()).contains("AlreadyExists");
    }

    private HandlerRequest<Model, StdCallbackContext> prepareRequest(Model model) throws Exception {
        HandlerRequest<Model, StdCallbackContext> request = new HandlerRequest<>();
        request.setAction(Action.CREATE);
        request.setAwsAccountId("1234567891234");
        request.setBearerToken("dwezxdfgfgh");
        request.setNextToken(null);
        request.setRegion("us-east-2");
        request.setResourceType("AWS::Code::Repository");
        request.setStackId(UUID.randomUUID().toString());
        request.setResponseEndpoint("https://cloudformation.amazonaws.com");
        RequestData<Model> data = new RequestData<>();
        data.setResourceProperties(model);
        data.setPlatformCredentials(credentials);
        data.setCallerCredentials(credentials);
        request.setRequestData(data);
        return request;
    }

    private HandlerRequest<Model, StdCallbackContext> prepareRequest() throws Exception {
        return prepareRequest(Model.builder().repoName("repository").build());
    }

    private InputStream prepareStream(Serializer serializer, HandlerRequest<Model, StdCallbackContext> request) throws Exception {

        ByteArrayOutputStream out = new ByteArrayOutputStream(2048);
        Writer writer = new OutputStreamWriter(out, StandardCharsets.UTF_8);

        JSONObject value = serializer.serialize(request);
        value.write(writer);
        writer.flush();
        writer.close();

        return new ByteArrayInputStream(out.toByteArray());
    }

    private CredentialsProvider prepareMockProvider() {
        return new CredentialsProvider() {
            @Override
            public AwsSessionCredentials get() {
                return MockCreds;
            }

            @Override
            public void setCredentials(Credentials credentials) {

            }
        };
    }

    @Order(5)
    @Test
    public void notFound() throws Exception {
        final HandlerRequest<Model, StdCallbackContext> request = prepareRequest(Model.builder().repoName("repository").build());
        request.setAction(Action.READ);
        final Model model = request.getRequestData().getResourceProperties();
        final Serializer serializer = new Serializer();
        final InputStream stream = prepareStream(serializer, request);
        final ByteArrayOutputStream output = new ByteArrayOutputStream(2048);
        final LoggerProxy loggerProxy = mock(LoggerProxy.class);
        final CredentialsProvider platformCredentialsProvider = prepareMockProvider();
        final CredentialsProvider resourceOwnerLoggingCredentialsProvider = prepareMockProvider();
        final Context cxt = mock(Context.class);
        // bail out immediately
        when(cxt.getRemainingTimeInMillis()).thenReturn(50);
        when(cxt.getLogger()).thenReturn(mock(LambdaLogger.class));

        final ServiceClient client = mock(ServiceClient.class);
        final SdkHttpResponse sdkHttpResponse = mock(SdkHttpResponse.class);
        when(sdkHttpResponse.statusCode()).thenReturn(404);
        final DescribeRequest describeRequest = new DescribeRequest.Builder().repoName(model.getRepoName()).overrideConfiguration(
            AwsRequestOverrideConfiguration.builder().credentialsProvider(StaticCredentialsProvider.create(MockCreds)).build())
            .build();
        final NotFoundException notFound = new NotFoundException(mock(AwsServiceException.Builder.class)) {
            private static final long serialVersionUID = 1L;

            @Override
            public AwsErrorDetails awsErrorDetails() {
                return AwsErrorDetails.builder().errorCode("NotFound").errorMessage("Repo not existing")
                    .sdkHttpResponse(sdkHttpResponse).build();
            }
        };
        when(client.describeRepository(eq(describeRequest))).thenThrow(notFound);

<<<<<<< HEAD
        final ServiceHandlerWrapper wrapper = new ServiceHandlerWrapper(
                adapter,
                platformCredentialsProvider,
                resourceOwnerLoggingCredentialsProvider,
                mock(LogPublisher.class),
                mock(LogPublisher.class),
                mock(MetricsPublisher.class),
                mock(MetricsPublisher.class),
                new CloudWatchScheduler(
                        new CloudWatchEventsProvider(platformCredentialsProvider) {
                            @Override
                            public CloudWatchEventsClient get() {
                                return mock(CloudWatchEventsClient.class);
                            }
                        },
                        loggerProxy),
                new Validator(),
                serializer,
                client
        );
=======
        final ServiceHandlerWrapper wrapper = new ServiceHandlerWrapper(adapter, provider, mock(
            MetricsPublisher.class), new CloudWatchScheduler(new CloudWatchEventsProvider(provider) {
                @Override
                public CloudWatchEventsClient get() {
                    return mock(CloudWatchEventsClient.class);
                }
            }, logger), new Validator(), serializer, client);
>>>>>>> 074d20fd

        wrapper.handleRequest(stream, output, cxt);
        verify(client).describeRepository(eq(describeRequest));

        Response<Model> response = serializer.deserialize(output.toString(StandardCharsets.UTF_8.name()),
            new TypeReference<Response<Model>>() {
            });
        assertThat(response).isNotNull();
        assertThat(response.getOperationStatus()).isEqualTo(OperationStatus.FAILED);
        assertThat(response.getBearerToken()).isEqualTo("dwezxdfgfgh");
        assertThat(response.getMessage()).contains("NotFound");
    }

    @SuppressWarnings("unchecked")
    @Order(10)
    @Test
    public void createHandler() throws Exception {
        final HandlerRequest<Model, StdCallbackContext> request = prepareRequest();
        final Serializer serializer = new Serializer();
        final InputStream stream = prepareStream(serializer, request);
        final ByteArrayOutputStream output = new ByteArrayOutputStream(2048);
        final LoggerProxy loggerProxy = mock(LoggerProxy.class);
        final CredentialsProvider platformCredentialsProvider = prepareMockProvider();
        final CredentialsProvider resourceOwnerLoggingCredentialsProvider = prepareMockProvider();
        final Context cxt = mock(Context.class);
        // bail out immediately
        when(cxt.getRemainingTimeInMillis()).thenReturn(50);
        when(cxt.getLogger()).thenReturn(mock(LambdaLogger.class));

        final Model model = request.getRequestData().getResourceProperties();

        final ServiceClient client = mock(ServiceClient.class);
        final CreateRequest createRequest = new CreateRequest.Builder().repoName(model.getRepoName()).overrideConfiguration(
            AwsRequestOverrideConfiguration.builder().credentialsProvider(StaticCredentialsProvider.create(MockCreds)).build())
            .build();
        when(client.createRepository(eq(createRequest)))
            .thenReturn(new CreateResponse.Builder().repoName(model.getRepoName()).build());

        final DescribeRequest describeRequest = new DescribeRequest.Builder().repoName(model.getRepoName()).overrideConfiguration(
            AwsRequestOverrideConfiguration.builder().credentialsProvider(StaticCredentialsProvider.create(MockCreds)).build())
            .build();
        final DescribeResponse describeResponse = new DescribeResponse.Builder().createdWhen(Instant.now().toDate())
            .repoName(model.getRepoName()).repoArn("some-arn").build();
        when(client.describeRepository(eq(describeRequest))).thenReturn(describeResponse);

<<<<<<< HEAD
        final ServiceHandlerWrapper wrapper = new ServiceHandlerWrapper(
            adapter,
            platformCredentialsProvider,
            resourceOwnerLoggingCredentialsProvider,
            mock(LogPublisher.class),
            mock(LogPublisher.class),
            mock(MetricsPublisher.class),
            mock(MetricsPublisher.class),
            new CloudWatchScheduler(
                new CloudWatchEventsProvider(platformCredentialsProvider) {
                    @Override
                    public CloudWatchEventsClient get() {
                        return mock(CloudWatchEventsClient.class);
                    }
                },
                loggerProxy),
            new Validator(),
            serializer,
           client
        );
=======
        final ServiceHandlerWrapper wrapper = new ServiceHandlerWrapper(adapter, provider, mock(
            MetricsPublisher.class), new CloudWatchScheduler(new CloudWatchEventsProvider(provider) {
                @Override
                public CloudWatchEventsClient get() {
                    return mock(CloudWatchEventsClient.class);
                }
            }, logger), new Validator(), serializer, client);
>>>>>>> 074d20fd

        wrapper.handleRequest(stream, output, cxt);
        verify(client).createRepository(eq(createRequest));
        verify(client).describeRepository(eq(describeRequest));

        Response<Model> response = serializer.deserialize(output.toString(StandardCharsets.UTF_8.name()),
            new TypeReference<Response<Model>>() {
            });
        assertThat(response).isNotNull();
        assertThat(response.getOperationStatus()).isEqualTo(OperationStatus.SUCCESS);
        assertThat(response.getBearerToken()).isEqualTo("dwezxdfgfgh");
        assertThat(request.getRequestData()).isNotNull();
        Model responseModel = response.getResourceModel();
        assertThat(responseModel.getRepoName()).isEqualTo("repository");
        assertThat(responseModel.getArn()).isNotNull();
        assertThat(responseModel.getCreated()).isNotNull();
    }

    @Order(20)
    @Test
    public void createHandlerAlreadyExists() throws Exception {
        final HandlerRequest<Model, StdCallbackContext> request = prepareRequest();
        final Serializer serializer = new Serializer();
        final InputStream stream = prepareStream(serializer, request);
        final ByteArrayOutputStream output = new ByteArrayOutputStream(2048);
        final LoggerProxy loggerProxy = mock(LoggerProxy.class);
        final CredentialsProvider platformCredentialsProvider = prepareMockProvider();
        final CredentialsProvider resourceOwnerLoggingCredentialsProvider = prepareMockProvider();
        final Context cxt = mock(Context.class);
        // bail out immediately
<<<<<<< HEAD
        when(cxt.getRemainingTimeInMillis()).thenReturn((int)Duration.ofMinutes(1).toMillis());
        when(cxt.getLogger()).thenReturn(mock(LambdaLogger.class));
=======
        when(cxt.getRemainingTimeInMillis()).thenReturn((int) Duration.ofMinutes(1).toMillis());
        when(cxt.getLogger()).thenReturn(logger);
>>>>>>> 074d20fd

        final Model model = request.getRequestData().getResourceProperties();
        final ServiceClient client = mock(ServiceClient.class);
        final CreateRequest createRequest = new CreateRequest.Builder().repoName(model.getRepoName()).overrideConfiguration(
            AwsRequestOverrideConfiguration.builder().credentialsProvider(StaticCredentialsProvider.create(MockCreds)).build())
            .build();
        // Now a separate request
        final SdkHttpResponse sdkHttpResponse = mock(SdkHttpResponse.class);
        when(sdkHttpResponse.statusCode()).thenReturn(500);

        final ExistsException exists = new ExistsException(mock(AwsServiceException.Builder.class)) {
            private static final long serialVersionUID = 1L;

            @Override
            public AwsErrorDetails awsErrorDetails() {
                return AwsErrorDetails.builder().errorCode("AlreadyExists").errorMessage("Repo already exists")
                    .sdkHttpResponse(sdkHttpResponse).build();
            }
        };
        when(client.createRepository(eq(createRequest))).thenThrow(exists);

<<<<<<< HEAD
        final ServiceHandlerWrapper wrapper = new ServiceHandlerWrapper(
                adapter,
                platformCredentialsProvider,
                resourceOwnerLoggingCredentialsProvider,
                mock(LogPublisher.class),
                mock(LogPublisher.class),
                mock(MetricsPublisher.class),
                mock(MetricsPublisher.class),
                new CloudWatchScheduler(
                        new CloudWatchEventsProvider(platformCredentialsProvider) {
                            @Override
                            public CloudWatchEventsClient get() {
                                return mock(CloudWatchEventsClient.class);
                            }
                        },
                        loggerProxy),
                new Validator(),
                serializer,
                client
        );
=======
        final ServiceHandlerWrapper wrapper = new ServiceHandlerWrapper(adapter, provider, mock(
            MetricsPublisher.class), new CloudWatchScheduler(new CloudWatchEventsProvider(provider) {
                @Override
                public CloudWatchEventsClient get() {
                    return mock(CloudWatchEventsClient.class);
                }
            }, logger), new Validator(), serializer, client);
>>>>>>> 074d20fd

        wrapper.handleRequest(stream, output, cxt);
        verify(client).createRepository(eq(createRequest));

        Response<Model> response = serializer.deserialize(output.toString(StandardCharsets.UTF_8.name()),
            new TypeReference<Response<Model>>() {
            });
        assertThat(response).isNotNull();
        assertThat(response.getOperationStatus()).isEqualTo(OperationStatus.FAILED);
        assertThat(response.getBearerToken()).isEqualTo("dwezxdfgfgh");
        assertThat(request.getRequestData()).isNotNull();
        Model responseModel = response.getResourceModel();
        assertThat(responseModel.getRepoName()).isEqualTo("repository");
        assertThat(response.getMessage()).contains("AlreadyExists");
    }

    @Order(30)
    @Test
    public void createHandlerThottleException() throws Exception {
        final HandlerRequest<Model, StdCallbackContext> request = prepareRequest(Model.builder().repoName("repository").build());
        request.setAction(Action.READ);
        final Serializer serializer = new Serializer();
        final InputStream stream = prepareStream(serializer, request);
        final ByteArrayOutputStream output = new ByteArrayOutputStream(2048);
        final LoggerProxy loggerProxy = mock(LoggerProxy.class);
        final CredentialsProvider platformCredentialsProvider = prepareMockProvider();
        final CredentialsProvider resourceOwnerLoggingCredentialsProvider = prepareMockProvider();
        final Context cxt = mock(Context.class);
        // bail out very slowly
<<<<<<< HEAD
        when(cxt.getRemainingTimeInMillis()).thenReturn((int)Duration.ofMinutes(1).toMillis());
        when(cxt.getLogger()).thenReturn(mock(LambdaLogger.class));
=======
        when(cxt.getRemainingTimeInMillis()).thenReturn((int) Duration.ofMinutes(1).toMillis());
        when(cxt.getLogger()).thenReturn(logger);
>>>>>>> 074d20fd

        final Model model = request.getRequestData().getResourceProperties();
        final ServiceClient client = mock(ServiceClient.class);
        // Now a separate request
        final SdkHttpResponse sdkHttpResponse = mock(SdkHttpResponse.class);
        when(sdkHttpResponse.statusCode()).thenReturn(429);
        final DescribeRequest describeRequest = new DescribeRequest.Builder().repoName(model.getRepoName()).overrideConfiguration(
            AwsRequestOverrideConfiguration.builder().credentialsProvider(StaticCredentialsProvider.create(MockCreds)).build())
            .build();
        final ThrottleException throttleException = new ThrottleException(mock(AwsServiceException.Builder.class)) {
            private static final long serialVersionUID = 1L;

            @Override
            public AwsErrorDetails awsErrorDetails() {
                return AwsErrorDetails.builder().errorCode("ThrottleException").errorMessage("Temporary Limit Exceeded")
                    .sdkHttpResponse(sdkHttpResponse).build();
            }

        };
        when(client.describeRepository(eq(describeRequest))).thenThrow(throttleException);

<<<<<<< HEAD
        final ServiceHandlerWrapper wrapper = new ServiceHandlerWrapper(
                adapter,
                platformCredentialsProvider,
                resourceOwnerLoggingCredentialsProvider,
                mock(LogPublisher.class),
                mock(LogPublisher.class),
                mock(MetricsPublisher.class),
                mock(MetricsPublisher.class),
                new CloudWatchScheduler(
                        new CloudWatchEventsProvider(platformCredentialsProvider) {
                            @Override
                            public CloudWatchEventsClient get() {
                                return mock(CloudWatchEventsClient.class);
                            }
                        },
                        loggerProxy),
                new Validator(),
                serializer,
                client
        );
=======
        final ServiceHandlerWrapper wrapper = new ServiceHandlerWrapper(adapter, provider, mock(
            MetricsPublisher.class), new CloudWatchScheduler(new CloudWatchEventsProvider(provider) {
                @Override
                public CloudWatchEventsClient get() {
                    return mock(CloudWatchEventsClient.class);
                }
            }, logger), new Validator(), serializer, client);
>>>>>>> 074d20fd

        wrapper.handleRequest(stream, output, cxt);
        // Throttle retries 4 times (1, 0s), (2, 3s), (3, 6s), (4, 9s)
        verify(client, times(4)).describeRepository(eq(describeRequest));

        Response<Model> response = serializer.deserialize(output.toString(StandardCharsets.UTF_8.name()),
            new TypeReference<Response<Model>>() {
            });
        assertThat(response).isNotNull();
        assertThat(response.getOperationStatus()).isEqualTo(OperationStatus.FAILED);
        assertThat(response.getBearerToken()).isEqualTo("dwezxdfgfgh");
        assertThat(response.getMessage()).contains("Exceeded");
    }

    @Order(40)
    @Test
    public void createHandlerThottleExceptionEarlyInProgressBailout() throws Exception {
        final HandlerRequest<Model, StdCallbackContext> request = prepareRequest(Model.builder().repoName("repository").build());
        request.setAction(Action.READ);
        final Serializer serializer = new Serializer();
        final InputStream stream = prepareStream(serializer, request);
        final ByteArrayOutputStream output = new ByteArrayOutputStream(2048);
        final LoggerProxy loggerProxy = mock(LoggerProxy.class);
        final CredentialsProvider platformCredentialsProvider = prepareMockProvider();
        final CredentialsProvider resourceOwnerLoggingCredentialsProvider = prepareMockProvider();
        final Context cxt = mock(Context.class);
        // bail out immediately
        when(cxt.getRemainingTimeInMillis()).thenReturn(50);
        when(cxt.getLogger()).thenReturn(mock(LambdaLogger.class));

        final Model model = request.getRequestData().getResourceProperties();
        final ServiceClient client = mock(ServiceClient.class);
        // Now a separate request
        final SdkHttpResponse sdkHttpResponse = mock(SdkHttpResponse.class);
        when(sdkHttpResponse.statusCode()).thenReturn(429);
        final DescribeRequest describeRequest = new DescribeRequest.Builder().repoName(model.getRepoName()).overrideConfiguration(
            AwsRequestOverrideConfiguration.builder().credentialsProvider(StaticCredentialsProvider.create(MockCreds)).build())
            .build();
        final ThrottleException throttleException = new ThrottleException(mock(AwsServiceException.Builder.class)) {
            private static final long serialVersionUID = 1L;

            @Override
            public AwsErrorDetails awsErrorDetails() {
                return AwsErrorDetails.builder().errorCode("ThrottleException").errorMessage("Temporary Limit Exceeded")
                    .sdkHttpResponse(sdkHttpResponse).build();
            }

        };
        when(client.describeRepository(eq(describeRequest))).thenThrow(throttleException);

<<<<<<< HEAD
        final ServiceHandlerWrapper wrapper = new ServiceHandlerWrapper(
                adapter,
                platformCredentialsProvider,
                resourceOwnerLoggingCredentialsProvider,
                mock(LogPublisher.class),
                mock(LogPublisher.class),
                mock(MetricsPublisher.class),
                mock(MetricsPublisher.class),
                new CloudWatchScheduler(
                        new CloudWatchEventsProvider(platformCredentialsProvider) {
                            @Override
                            public CloudWatchEventsClient get() {
                                return mock(CloudWatchEventsClient.class);
                            }
                        },
                        loggerProxy),
                new Validator(),
                serializer,
                client
        );
=======
        final ServiceHandlerWrapper wrapper = new ServiceHandlerWrapper(adapter, provider, mock(
            MetricsPublisher.class), new CloudWatchScheduler(new CloudWatchEventsProvider(provider) {
                @Override
                public CloudWatchEventsClient get() {
                    return mock(CloudWatchEventsClient.class);
                }
            }, logger), new Validator(), serializer, client);
>>>>>>> 074d20fd

        wrapper.handleRequest(stream, output, cxt);
        // only 1 call (1, 0s), the next attempt is at 3s which exceed 50 ms remaining
        verify(client).describeRepository(eq(describeRequest));

        Response<Model> response = serializer.deserialize(output.toString(StandardCharsets.UTF_8.name()),
            new TypeReference<Response<Model>>() {
            });
        assertThat(response).isNotNull();
        assertThat(response.getOperationStatus()).isEqualTo(OperationStatus.IN_PROGRESS);
        assertThat(response.getBearerToken()).isEqualTo("dwezxdfgfgh");
    }

    @Order(40)
    @Test
    public void accessDenied() throws Exception {
        final HandlerRequest<Model, StdCallbackContext> request = prepareRequest(Model.builder().repoName("repository").build());
        request.setAction(Action.READ);
        final Serializer serializer = new Serializer();
        final InputStream stream = prepareStream(serializer, request);
        final ByteArrayOutputStream output = new ByteArrayOutputStream(2048);
        final LoggerProxy loggerProxy = mock(LoggerProxy.class);
        final CredentialsProvider platformCredentialsProvider = prepareMockProvider();
        final CredentialsProvider resourceOwnerLoggingCredentialsProvider = prepareMockProvider();
        final Context cxt = mock(Context.class);
        // bail out immediately
        when(cxt.getRemainingTimeInMillis()).thenReturn(50);
        when(cxt.getLogger()).thenReturn(mock(LambdaLogger.class));

        final Model model = request.getRequestData().getResourceProperties();
        final ServiceClient client = mock(ServiceClient.class);
        // Now a separate request
        final SdkHttpResponse sdkHttpResponse = mock(SdkHttpResponse.class);
        when(sdkHttpResponse.statusCode()).thenReturn(401);
        final DescribeRequest describeRequest = new DescribeRequest.Builder().repoName(model.getRepoName()).overrideConfiguration(
            AwsRequestOverrideConfiguration.builder().credentialsProvider(StaticCredentialsProvider.create(MockCreds)).build())
            .build();
        final AccessDenied accessDenied = new AccessDenied(mock(AwsServiceException.Builder.class)) {
            private static final long serialVersionUID = 1L;

            @Override
            public AwsErrorDetails awsErrorDetails() {
                return AwsErrorDetails.builder().errorCode("AccessDenied: 401").errorMessage("Token Invalid")
                    .sdkHttpResponse(sdkHttpResponse).build();
            }

        };
        when(client.describeRepository(eq(describeRequest))).thenThrow(accessDenied);

<<<<<<< HEAD
        final ServiceHandlerWrapper wrapper = new ServiceHandlerWrapper(
                adapter,
                platformCredentialsProvider,
                resourceOwnerLoggingCredentialsProvider,
                mock(LogPublisher.class),
                mock(LogPublisher.class),
                mock(MetricsPublisher.class),
                mock(MetricsPublisher.class),
                new CloudWatchScheduler(
                        new CloudWatchEventsProvider(platformCredentialsProvider) {
                            @Override
                            public CloudWatchEventsClient get() {
                                return mock(CloudWatchEventsClient.class);
                            }
                        },
                        loggerProxy),
                new Validator(),
                serializer,
                client
        );
=======
        final ServiceHandlerWrapper wrapper = new ServiceHandlerWrapper(adapter, provider, mock(
            MetricsPublisher.class), new CloudWatchScheduler(new CloudWatchEventsProvider(provider) {
                @Override
                public CloudWatchEventsClient get() {
                    return mock(CloudWatchEventsClient.class);
                }
            }, logger), new Validator(), serializer, client);
>>>>>>> 074d20fd

        wrapper.handleRequest(stream, output, cxt);
        verify(client).describeRepository(eq(describeRequest));

        Response<Model> response = serializer.deserialize(output.toString(StandardCharsets.UTF_8.name()),
            new TypeReference<Response<Model>>() {
            });
        assertThat(response).isNotNull();
        assertThat(response.getOperationStatus()).isEqualTo(OperationStatus.FAILED);
        assertThat(response.getBearerToken()).isEqualTo("dwezxdfgfgh");
        assertThat(response.getMessage()).contains("AccessDenied");
    }

}<|MERGE_RESOLUTION|>--- conflicted
+++ resolved
@@ -14,7 +14,7 @@
 */
 package com.amazonaws.cloudformation.proxy;
 
-import static org.assertj.core.api.Assertions.*;
+import static org.assertj.core.api.Assertions.assertThat;
 import static org.mockito.Mockito.*;
 
 import com.amazonaws.cloudformation.Action;
@@ -81,15 +81,9 @@
 
     @Test
     public void happyCase() {
-<<<<<<< HEAD
-        final AmazonWebServicesClientProxy proxy = new AmazonWebServicesClientProxy(
-            mock(LoggerProxy.class),
-            credentials,
-            () -> Duration.ofMinutes(10).getSeconds());
-=======
-        final AmazonWebServicesClientProxy proxy = new AmazonWebServicesClientProxy(mock(LambdaLogger.class), credentials,
+        final AmazonWebServicesClientProxy proxy = new AmazonWebServicesClientProxy(mock(LoggerProxy.class), credentials,
                                                                                     () -> Duration.ofMinutes(10).getSeconds());
->>>>>>> 074d20fd
+
         final Model model = Model.builder().repoName("repo").build();
         StdCallbackContext context = new StdCallbackContext();
         final ServiceClient serviceClient = mock(ServiceClient.class);
@@ -228,36 +222,17 @@
         };
         when(client.describeRepository(eq(describeRequest))).thenThrow(notFound);
 
-<<<<<<< HEAD
-        final ServiceHandlerWrapper wrapper = new ServiceHandlerWrapper(
-                adapter,
-                platformCredentialsProvider,
-                resourceOwnerLoggingCredentialsProvider,
-                mock(LogPublisher.class),
-                mock(LogPublisher.class),
-                mock(MetricsPublisher.class),
-                mock(MetricsPublisher.class),
-                new CloudWatchScheduler(
-                        new CloudWatchEventsProvider(platformCredentialsProvider) {
-                            @Override
-                            public CloudWatchEventsClient get() {
-                                return mock(CloudWatchEventsClient.class);
-                            }
-                        },
-                        loggerProxy),
-                new Validator(),
-                serializer,
-                client
-        );
-=======
-        final ServiceHandlerWrapper wrapper = new ServiceHandlerWrapper(adapter, provider, mock(
-            MetricsPublisher.class), new CloudWatchScheduler(new CloudWatchEventsProvider(provider) {
-                @Override
-                public CloudWatchEventsClient get() {
-                    return mock(CloudWatchEventsClient.class);
-                }
-            }, logger), new Validator(), serializer, client);
->>>>>>> 074d20fd
+        final ServiceHandlerWrapper wrapper = new ServiceHandlerWrapper(adapter, platformCredentialsProvider,
+                                                                        resourceOwnerLoggingCredentialsProvider,
+                                                                        mock(LogPublisher.class), mock(LogPublisher.class),
+                                                                        mock(MetricsPublisher.class),
+                                                                        mock(MetricsPublisher.class),
+                                                                        new CloudWatchScheduler(new CloudWatchEventsProvider(platformCredentialsProvider) {
+                                                                            @Override
+                                                                            public CloudWatchEventsClient get() {
+                                                                                return mock(CloudWatchEventsClient.class);
+                                                                            }
+                                                                        }, loggerProxy), new Validator(), serializer, client);
 
         wrapper.handleRequest(stream, output, cxt);
         verify(client).describeRepository(eq(describeRequest));
@@ -303,36 +278,17 @@
             .repoName(model.getRepoName()).repoArn("some-arn").build();
         when(client.describeRepository(eq(describeRequest))).thenReturn(describeResponse);
 
-<<<<<<< HEAD
-        final ServiceHandlerWrapper wrapper = new ServiceHandlerWrapper(
-            adapter,
-            platformCredentialsProvider,
-            resourceOwnerLoggingCredentialsProvider,
-            mock(LogPublisher.class),
-            mock(LogPublisher.class),
-            mock(MetricsPublisher.class),
-            mock(MetricsPublisher.class),
-            new CloudWatchScheduler(
-                new CloudWatchEventsProvider(platformCredentialsProvider) {
-                    @Override
-                    public CloudWatchEventsClient get() {
-                        return mock(CloudWatchEventsClient.class);
-                    }
-                },
-                loggerProxy),
-            new Validator(),
-            serializer,
-           client
-        );
-=======
-        final ServiceHandlerWrapper wrapper = new ServiceHandlerWrapper(adapter, provider, mock(
-            MetricsPublisher.class), new CloudWatchScheduler(new CloudWatchEventsProvider(provider) {
-                @Override
-                public CloudWatchEventsClient get() {
-                    return mock(CloudWatchEventsClient.class);
-                }
-            }, logger), new Validator(), serializer, client);
->>>>>>> 074d20fd
+        final ServiceHandlerWrapper wrapper = new ServiceHandlerWrapper(adapter, platformCredentialsProvider,
+                                                                        resourceOwnerLoggingCredentialsProvider,
+                                                                        mock(LogPublisher.class), mock(LogPublisher.class),
+                                                                        mock(MetricsPublisher.class),
+                                                                        mock(MetricsPublisher.class),
+                                                                        new CloudWatchScheduler(new CloudWatchEventsProvider(platformCredentialsProvider) {
+                                                                            @Override
+                                                                            public CloudWatchEventsClient get() {
+                                                                                return mock(CloudWatchEventsClient.class);
+                                                                            }
+                                                                        }, loggerProxy), new Validator(), serializer, client);
 
         wrapper.handleRequest(stream, output, cxt);
         verify(client).createRepository(eq(createRequest));
@@ -363,13 +319,8 @@
         final CredentialsProvider resourceOwnerLoggingCredentialsProvider = prepareMockProvider();
         final Context cxt = mock(Context.class);
         // bail out immediately
-<<<<<<< HEAD
-        when(cxt.getRemainingTimeInMillis()).thenReturn((int)Duration.ofMinutes(1).toMillis());
+        when(cxt.getRemainingTimeInMillis()).thenReturn((int) Duration.ofMinutes(1).toMillis());
         when(cxt.getLogger()).thenReturn(mock(LambdaLogger.class));
-=======
-        when(cxt.getRemainingTimeInMillis()).thenReturn((int) Duration.ofMinutes(1).toMillis());
-        when(cxt.getLogger()).thenReturn(logger);
->>>>>>> 074d20fd
 
         final Model model = request.getRequestData().getResourceProperties();
         final ServiceClient client = mock(ServiceClient.class);
@@ -391,36 +342,17 @@
         };
         when(client.createRepository(eq(createRequest))).thenThrow(exists);
 
-<<<<<<< HEAD
-        final ServiceHandlerWrapper wrapper = new ServiceHandlerWrapper(
-                adapter,
-                platformCredentialsProvider,
-                resourceOwnerLoggingCredentialsProvider,
-                mock(LogPublisher.class),
-                mock(LogPublisher.class),
-                mock(MetricsPublisher.class),
-                mock(MetricsPublisher.class),
-                new CloudWatchScheduler(
-                        new CloudWatchEventsProvider(platformCredentialsProvider) {
-                            @Override
-                            public CloudWatchEventsClient get() {
-                                return mock(CloudWatchEventsClient.class);
-                            }
-                        },
-                        loggerProxy),
-                new Validator(),
-                serializer,
-                client
-        );
-=======
-        final ServiceHandlerWrapper wrapper = new ServiceHandlerWrapper(adapter, provider, mock(
-            MetricsPublisher.class), new CloudWatchScheduler(new CloudWatchEventsProvider(provider) {
-                @Override
-                public CloudWatchEventsClient get() {
-                    return mock(CloudWatchEventsClient.class);
-                }
-            }, logger), new Validator(), serializer, client);
->>>>>>> 074d20fd
+        final ServiceHandlerWrapper wrapper = new ServiceHandlerWrapper(adapter, platformCredentialsProvider,
+                                                                        resourceOwnerLoggingCredentialsProvider,
+                                                                        mock(LogPublisher.class), mock(LogPublisher.class),
+                                                                        mock(MetricsPublisher.class),
+                                                                        mock(MetricsPublisher.class),
+                                                                        new CloudWatchScheduler(new CloudWatchEventsProvider(platformCredentialsProvider) {
+                                                                            @Override
+                                                                            public CloudWatchEventsClient get() {
+                                                                                return mock(CloudWatchEventsClient.class);
+                                                                            }
+                                                                        }, loggerProxy), new Validator(), serializer, client);
 
         wrapper.handleRequest(stream, output, cxt);
         verify(client).createRepository(eq(createRequest));
@@ -450,13 +382,8 @@
         final CredentialsProvider resourceOwnerLoggingCredentialsProvider = prepareMockProvider();
         final Context cxt = mock(Context.class);
         // bail out very slowly
-<<<<<<< HEAD
-        when(cxt.getRemainingTimeInMillis()).thenReturn((int)Duration.ofMinutes(1).toMillis());
+        when(cxt.getRemainingTimeInMillis()).thenReturn((int) Duration.ofMinutes(1).toMillis());
         when(cxt.getLogger()).thenReturn(mock(LambdaLogger.class));
-=======
-        when(cxt.getRemainingTimeInMillis()).thenReturn((int) Duration.ofMinutes(1).toMillis());
-        when(cxt.getLogger()).thenReturn(logger);
->>>>>>> 074d20fd
 
         final Model model = request.getRequestData().getResourceProperties();
         final ServiceClient client = mock(ServiceClient.class);
@@ -478,36 +405,17 @@
         };
         when(client.describeRepository(eq(describeRequest))).thenThrow(throttleException);
 
-<<<<<<< HEAD
-        final ServiceHandlerWrapper wrapper = new ServiceHandlerWrapper(
-                adapter,
-                platformCredentialsProvider,
-                resourceOwnerLoggingCredentialsProvider,
-                mock(LogPublisher.class),
-                mock(LogPublisher.class),
-                mock(MetricsPublisher.class),
-                mock(MetricsPublisher.class),
-                new CloudWatchScheduler(
-                        new CloudWatchEventsProvider(platformCredentialsProvider) {
-                            @Override
-                            public CloudWatchEventsClient get() {
-                                return mock(CloudWatchEventsClient.class);
-                            }
-                        },
-                        loggerProxy),
-                new Validator(),
-                serializer,
-                client
-        );
-=======
-        final ServiceHandlerWrapper wrapper = new ServiceHandlerWrapper(adapter, provider, mock(
-            MetricsPublisher.class), new CloudWatchScheduler(new CloudWatchEventsProvider(provider) {
-                @Override
-                public CloudWatchEventsClient get() {
-                    return mock(CloudWatchEventsClient.class);
-                }
-            }, logger), new Validator(), serializer, client);
->>>>>>> 074d20fd
+        final ServiceHandlerWrapper wrapper = new ServiceHandlerWrapper(adapter, platformCredentialsProvider,
+                                                                        resourceOwnerLoggingCredentialsProvider,
+                                                                        mock(LogPublisher.class), mock(LogPublisher.class),
+                                                                        mock(MetricsPublisher.class),
+                                                                        mock(MetricsPublisher.class),
+                                                                        new CloudWatchScheduler(new CloudWatchEventsProvider(platformCredentialsProvider) {
+                                                                            @Override
+                                                                            public CloudWatchEventsClient get() {
+                                                                                return mock(CloudWatchEventsClient.class);
+                                                                            }
+                                                                        }, loggerProxy), new Validator(), serializer, client);
 
         wrapper.handleRequest(stream, output, cxt);
         // Throttle retries 4 times (1, 0s), (2, 3s), (3, 6s), (4, 9s)
@@ -558,36 +466,17 @@
         };
         when(client.describeRepository(eq(describeRequest))).thenThrow(throttleException);
 
-<<<<<<< HEAD
-        final ServiceHandlerWrapper wrapper = new ServiceHandlerWrapper(
-                adapter,
-                platformCredentialsProvider,
-                resourceOwnerLoggingCredentialsProvider,
-                mock(LogPublisher.class),
-                mock(LogPublisher.class),
-                mock(MetricsPublisher.class),
-                mock(MetricsPublisher.class),
-                new CloudWatchScheduler(
-                        new CloudWatchEventsProvider(platformCredentialsProvider) {
-                            @Override
-                            public CloudWatchEventsClient get() {
-                                return mock(CloudWatchEventsClient.class);
-                            }
-                        },
-                        loggerProxy),
-                new Validator(),
-                serializer,
-                client
-        );
-=======
-        final ServiceHandlerWrapper wrapper = new ServiceHandlerWrapper(adapter, provider, mock(
-            MetricsPublisher.class), new CloudWatchScheduler(new CloudWatchEventsProvider(provider) {
-                @Override
-                public CloudWatchEventsClient get() {
-                    return mock(CloudWatchEventsClient.class);
-                }
-            }, logger), new Validator(), serializer, client);
->>>>>>> 074d20fd
+        final ServiceHandlerWrapper wrapper = new ServiceHandlerWrapper(adapter, platformCredentialsProvider,
+                                                                        resourceOwnerLoggingCredentialsProvider,
+                                                                        mock(LogPublisher.class), mock(LogPublisher.class),
+                                                                        mock(MetricsPublisher.class),
+                                                                        mock(MetricsPublisher.class),
+                                                                        new CloudWatchScheduler(new CloudWatchEventsProvider(platformCredentialsProvider) {
+                                                                            @Override
+                                                                            public CloudWatchEventsClient get() {
+                                                                                return mock(CloudWatchEventsClient.class);
+                                                                            }
+                                                                        }, loggerProxy), new Validator(), serializer, client);
 
         wrapper.handleRequest(stream, output, cxt);
         // only 1 call (1, 0s), the next attempt is at 3s which exceed 50 ms remaining
@@ -637,36 +526,17 @@
         };
         when(client.describeRepository(eq(describeRequest))).thenThrow(accessDenied);
 
-<<<<<<< HEAD
-        final ServiceHandlerWrapper wrapper = new ServiceHandlerWrapper(
-                adapter,
-                platformCredentialsProvider,
-                resourceOwnerLoggingCredentialsProvider,
-                mock(LogPublisher.class),
-                mock(LogPublisher.class),
-                mock(MetricsPublisher.class),
-                mock(MetricsPublisher.class),
-                new CloudWatchScheduler(
-                        new CloudWatchEventsProvider(platformCredentialsProvider) {
-                            @Override
-                            public CloudWatchEventsClient get() {
-                                return mock(CloudWatchEventsClient.class);
-                            }
-                        },
-                        loggerProxy),
-                new Validator(),
-                serializer,
-                client
-        );
-=======
-        final ServiceHandlerWrapper wrapper = new ServiceHandlerWrapper(adapter, provider, mock(
-            MetricsPublisher.class), new CloudWatchScheduler(new CloudWatchEventsProvider(provider) {
-                @Override
-                public CloudWatchEventsClient get() {
-                    return mock(CloudWatchEventsClient.class);
-                }
-            }, logger), new Validator(), serializer, client);
->>>>>>> 074d20fd
+        final ServiceHandlerWrapper wrapper = new ServiceHandlerWrapper(adapter, platformCredentialsProvider,
+                                                                        resourceOwnerLoggingCredentialsProvider,
+                                                                        mock(LogPublisher.class), mock(LogPublisher.class),
+                                                                        mock(MetricsPublisher.class),
+                                                                        mock(MetricsPublisher.class),
+                                                                        new CloudWatchScheduler(new CloudWatchEventsProvider(platformCredentialsProvider) {
+                                                                            @Override
+                                                                            public CloudWatchEventsClient get() {
+                                                                                return mock(CloudWatchEventsClient.class);
+                                                                            }
+                                                                        }, loggerProxy), new Validator(), serializer, client);
 
         wrapper.handleRequest(stream, output, cxt);
         verify(client).describeRepository(eq(describeRequest));
