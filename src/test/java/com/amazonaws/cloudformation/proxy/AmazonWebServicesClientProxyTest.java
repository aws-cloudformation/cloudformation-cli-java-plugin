package com.amazonaws.cloudformation.proxy;

import com.amazonaws.auth.AWSStaticCredentialsProvider;
<<<<<<< HEAD
import com.amazonaws.cloudformation.loggers.LoggerProxy;
import com.amazonaws.services.cloudformation.AmazonCloudFormation;
import com.amazonaws.services.cloudformation.model.DescribeStackEventsRequest;
import com.amazonaws.services.cloudformation.model.DescribeStackEventsResult;
import org.junit.jupiter.api.Test;
=======
import com.amazonaws.cloudformation.proxy.handler.Model;
import com.amazonaws.cloudformation.proxy.service.AccessDenied;
import com.amazonaws.cloudformation.proxy.service.BadRequestException;
import com.amazonaws.cloudformation.proxy.service.CreateRequest;
import com.amazonaws.cloudformation.proxy.service.CreateResponse;
import com.amazonaws.cloudformation.proxy.service.DescribeRequest;
import com.amazonaws.cloudformation.proxy.service.DescribeResponse;
import com.amazonaws.cloudformation.proxy.service.NotFoundException;
import com.amazonaws.cloudformation.proxy.service.ServiceClient;
import com.amazonaws.cloudformation.proxy.service.ThrottleException;
import com.amazonaws.services.cloudformation.AmazonCloudFormation;
import com.amazonaws.services.cloudformation.model.DescribeStackEventsRequest;
import com.amazonaws.services.cloudformation.model.DescribeStackEventsResult;
import com.amazonaws.services.lambda.runtime.LambdaLogger;


import org.joda.time.Instant;
import software.amazon.awssdk.auth.credentials.AwsSessionCredentials;
import software.amazon.awssdk.auth.credentials.StaticCredentialsProvider;
>>>>>>> bd25d535
import software.amazon.awssdk.awscore.AwsRequestOverrideConfiguration;
import software.amazon.awssdk.awscore.exception.AwsErrorDetails;
import software.amazon.awssdk.awscore.exception.AwsServiceException;
import software.amazon.awssdk.core.exception.NonRetryableException;
import software.amazon.awssdk.http.SdkHttpResponse;
import software.amazon.awssdk.services.cloudformation.CloudFormationAsyncClient;
import software.amazon.awssdk.services.cloudformation.CloudFormationClient;
import software.amazon.awssdk.services.cloudformation.model.DescribeStackEventsResponse;

import java.time.Duration;
import java.util.Collections;
import java.util.Map;
import java.util.concurrent.CompletableFuture;
import java.util.concurrent.ExecutionException;
import java.util.concurrent.TimeUnit;

import static org.assertj.core.api.Assertions.*;
import org.junit.jupiter.api.Test;
import static org.junit.jupiter.api.Assertions.*;
import static org.mockito.ArgumentMatchers.any;
import static org.mockito.ArgumentMatchers.eq;
import static org.mockito.Mockito.mock;
import static org.mockito.Mockito.verify;
import static org.mockito.Mockito.when;

public class AmazonWebServicesClientProxyTest {
    //
    // The same that is asserted inside the ServiceClient
    //
    private final AwsSessionCredentials MockCreds = AwsSessionCredentials.create(
        "accessKeyId", "secretKey", "token");

    @Test
    public void testInjectCredentialsAndInvoke() {

        final LoggerProxy loggerProxy = mock(LoggerProxy.class);
        final Credentials credentials = new Credentials("accessKeyId", "secretAccessKey", "sessionToken");

<<<<<<< HEAD
        final AmazonWebServicesClientProxy proxy = new AmazonWebServicesClientProxy(loggerProxy, credentials);
=======
        final AmazonWebServicesClientProxy proxy = new AmazonWebServicesClientProxy(lambdaLogger, credentials, () -> 1000L);
>>>>>>> bd25d535

        final DescribeStackEventsRequest request = mock(DescribeStackEventsRequest.class);

        final DescribeStackEventsResult expectedResult = new DescribeStackEventsResult();
        expectedResult.setStackEvents(Collections.emptyList());

        final AmazonCloudFormation client = mock(AmazonCloudFormation.class);
        when(client.describeStackEvents(any(DescribeStackEventsRequest.class))).thenReturn(expectedResult);

        final DescribeStackEventsResult result = proxy.injectCredentialsAndInvoke(
            request,
            client::describeStackEvents);

        // ensure credentials are injected and then removed
        verify(request).setRequestCredentialsProvider(
            any(AWSStaticCredentialsProvider.class));
        verify(request).setRequestCredentialsProvider(
            eq(null));

        // ensure the return type matches
        assertThat(result).isEqualTo(expectedResult);
    }

    @Test
    public void testInjectCredentialsAndInvokeV2() {

        final LoggerProxy loggerProxy = mock(LoggerProxy.class);
        final Credentials credentials = new Credentials("accessKeyId", "secretAccessKey", "sessionToken");

<<<<<<< HEAD
        final AmazonWebServicesClientProxy proxy = new AmazonWebServicesClientProxy(loggerProxy, credentials);
=======
        final AmazonWebServicesClientProxy proxy = new AmazonWebServicesClientProxy(lambdaLogger, credentials, () -> 1000L);
>>>>>>> bd25d535

        final software.amazon.awssdk.services.cloudformation.model.DescribeStackEventsRequest wrappedRequest =
                mock(software.amazon.awssdk.services.cloudformation.model.DescribeStackEventsRequest.class);

        final software.amazon.awssdk.services.cloudformation.model.DescribeStackEventsRequest.Builder builder =
                mock(software.amazon.awssdk.services.cloudformation.model.DescribeStackEventsRequest.Builder.class);
        when(builder.overrideConfiguration(any(AwsRequestOverrideConfiguration.class)))
                .thenReturn(builder);
        when(builder.build()).thenReturn(wrappedRequest);
        final software.amazon.awssdk.services.cloudformation.model.DescribeStackEventsRequest request =
                mock(software.amazon.awssdk.services.cloudformation.model.DescribeStackEventsRequest.class);
        when(request.toBuilder()).thenReturn(builder);

        final DescribeStackEventsResponse expectedResult = DescribeStackEventsResponse.builder()
                .stackEvents(Collections.emptyList())
                .build();

        final CloudFormationClient client = mock(CloudFormationClient.class);
        when(client.describeStackEvents(any(software.amazon.awssdk.services.cloudformation.model.DescribeStackEventsRequest.class)))
                .thenReturn(expectedResult);

        final DescribeStackEventsResponse result = proxy.injectCredentialsAndInvokeV2(
                request,
                client::describeStackEvents);

        // verify request is rebuilt for injection
        verify(request).toBuilder();

        // verify the wrapped request is sent over the initiate
        verify(client).describeStackEvents(wrappedRequest);

        // ensure the return type matches
        assertThat(result).isEqualTo(expectedResult);
    }

    @Test
    public void testInjectCredentialsAndInvokeV2Async() throws ExecutionException, InterruptedException {

        final LoggerProxy loggerProxy = mock(LoggerProxy.class);
        final Credentials credentials = new Credentials("accessKeyId", "secretAccessKey", "sessionToken");

<<<<<<< HEAD
        final AmazonWebServicesClientProxy proxy = new AmazonWebServicesClientProxy(loggerProxy, credentials);
=======
        final AmazonWebServicesClientProxy proxy = new AmazonWebServicesClientProxy(lambdaLogger, credentials, () -> 1000L);
>>>>>>> bd25d535

        final software.amazon.awssdk.services.cloudformation.model.DescribeStackEventsRequest wrappedRequest =
            mock(software.amazon.awssdk.services.cloudformation.model.DescribeStackEventsRequest.class);

        final software.amazon.awssdk.services.cloudformation.model.DescribeStackEventsRequest.Builder builder =
            mock(software.amazon.awssdk.services.cloudformation.model.DescribeStackEventsRequest.Builder.class);
        when(builder.overrideConfiguration(any(AwsRequestOverrideConfiguration.class)))
            .thenReturn(builder);
        when(builder.build()).thenReturn(wrappedRequest);
        final software.amazon.awssdk.services.cloudformation.model.DescribeStackEventsRequest request =
            mock(software.amazon.awssdk.services.cloudformation.model.DescribeStackEventsRequest.class);
        when(request.toBuilder()).thenReturn(builder);

        final DescribeStackEventsResponse expectedResult = DescribeStackEventsResponse.builder()
            .stackEvents(Collections.emptyList())
            .build();

        final CloudFormationAsyncClient client = mock(CloudFormationAsyncClient.class);
        when(client.describeStackEvents(any(software.amazon.awssdk.services.cloudformation.model.DescribeStackEventsRequest.class)))
            .thenReturn(CompletableFuture.completedFuture(expectedResult));

        final CompletableFuture<DescribeStackEventsResponse> result = proxy.injectCredentialsAndInvokeV2Async(
            request,
            client::describeStackEvents);

        // verify request is rebuilt for injection
        verify(request).toBuilder();

        // verify the wrapped request is sent over the initiate
        verify(client).describeStackEvents(wrappedRequest);

        // ensure the return type matches
        assertThat(result.get()).isEqualTo(expectedResult);
    }

    private final Credentials MOCK =
       new Credentials("accessKeyId", "secretKey", "token");
    @Test
    public void badRequest() {
        final AmazonWebServicesClientProxy proxy = new AmazonWebServicesClientProxy(
            mock(LambdaLogger.class),
            MOCK,
            () -> Duration.ofMinutes(2).toMillis() // just keep going
        );
        final Model model = new Model();
        model.setRepoName("NewRepo");
        final StdCallbackContext context = new StdCallbackContext();
        final SdkHttpResponse sdkHttpResponse = mock(SdkHttpResponse.class);
        when(sdkHttpResponse.statusCode()).thenReturn(400);
        final ProgressEvent<Model, StdCallbackContext> result =
            proxy.initiate("client:createRespository", proxy.newProxy(() -> null), model, context)
            .request(m ->
                new CreateRequest.Builder().repoName(m.getRepoName()).build())
            .call((r, c) -> {
                throw new BadRequestException(mock(AwsServiceException.Builder.class)) {
                    private static final long serialVersionUID = 1L;
                    @Override
                    public AwsErrorDetails awsErrorDetails() {
                        return
                            AwsErrorDetails.builder()
                                .errorCode("BadRequest")
                                .errorMessage("Bad Parameter in request")
                                .sdkHttpResponse(sdkHttpResponse)
                                .build();
                    }
                };
            })
            .done(o -> ProgressEvent.success(model, context));
        assertThat(result.getStatus()).isEqualTo(OperationStatus.FAILED);
        assertThat(result.getMessage()).contains("BadRequest");
    }

    @Test
    public void notFound() {
        final AmazonWebServicesClientProxy proxy = new AmazonWebServicesClientProxy(
            mock(LambdaLogger.class),
            MOCK,
            () -> Duration.ofMinutes(2).toMillis() // just keep going
        );
        final Model model = new Model();
        model.setRepoName("NewRepo");
        StdCallbackContext context = new StdCallbackContext();
        final SdkHttpResponse sdkHttpResponse = mock(SdkHttpResponse.class);
        when(sdkHttpResponse.statusCode()).thenReturn(404);
        ProgressEvent<Model, StdCallbackContext> result =
            proxy.initiate("client:createRespository", proxy.newProxy(() -> null), model, context)
                .request(m ->
                    new CreateRequest.Builder().repoName(m.getRepoName()).build())
                .call((r, c) -> {
                    throw new NotFoundException(mock(AwsServiceException.Builder.class)) {
                        private static final long serialVersionUID = 1L;
                        @Override
                        public AwsErrorDetails awsErrorDetails() {
                            return
                                AwsErrorDetails.builder()
                                    .errorCode("NotFound")
                                    .errorMessage("Repo not existing")
                                    .sdkHttpResponse(sdkHttpResponse)
                                    .build();
                        }
                    };
                })
                .done(o -> ProgressEvent.success(model, context));
        assertThat(result.getStatus()).isEqualTo(OperationStatus.FAILED);
        assertThat(result.getMessage()).contains("NotFound");
    }

    @Test
    public void accessDenied() {
        final AmazonWebServicesClientProxy proxy = new AmazonWebServicesClientProxy(
            mock(LambdaLogger.class),
            MOCK,
            () -> Duration.ofMinutes(2).toMillis() // just keep going
        );
        final Model model = new Model();
        model.setRepoName("NewRepo");
        final StdCallbackContext context = new StdCallbackContext();
        final SdkHttpResponse sdkHttpResponse = mock(SdkHttpResponse.class);
        when(sdkHttpResponse.statusCode()).thenReturn(401);
        ProgressEvent<Model, StdCallbackContext> result =
            proxy.initiate("client:createRespository", proxy.newProxy(() -> null), model, context)
                .request(m ->
                    new CreateRequest.Builder().repoName(m.getRepoName()).build())
                .call((r, c) -> {
                    throw new AccessDenied(AwsServiceException.builder()) {
                        private static final long serialVersionUID = 1L;
                        @Override
                        public AwsErrorDetails awsErrorDetails() {
                            return AwsErrorDetails.builder()
                                .errorCode("AccessDenied: 401")
                                .errorMessage("Token Invalid")
                                .sdkHttpResponse(sdkHttpResponse)
                                .build();
                        }

                    };
                })
                .done(o -> ProgressEvent.success(model, context));
        assertThat(result.getStatus()).isEqualTo(OperationStatus.FAILED);
        assertThat(result.getMessage()).contains("AccessDenied");
    }

    @Test
    public void throttleHandlingSuccess() {
        AmazonWebServicesClientProxy proxy = new AmazonWebServicesClientProxy(
            mock(LambdaLogger.class),
            MOCK,
            () -> Duration.ofMinutes(2).toMillis() // just keep going
        );
        AwsServiceException.Builder builder = mock(AwsServiceException.Builder.class);
        int[] attempt = {2};
        Model model = new Model();
        model.setRepoName("NewRepo");
        StdCallbackContext context = new StdCallbackContext();
        CreateRequest[] requests = new CreateRequest[1];
        CreateResponse[] responses = new CreateResponse[1];
        DescribeRequest[] describeRequests = new DescribeRequest[1];
        DescribeResponse[] describeResponses = new DescribeResponse[1];

        final ServiceClient client = mock(ServiceClient.class);
        final CreateRequest createRequest = new CreateRequest.Builder()
            .repoName(model.getRepoName())
            .overrideConfiguration(
                AwsRequestOverrideConfiguration.builder()
                    .credentialsProvider(
                        StaticCredentialsProvider.create(MockCreds))
                    .build()
            )
            .build();

        when(client.createRepository(eq(createRequest))).thenReturn(
            new CreateResponse.Builder().repoName(model.getRepoName()).build());
        final DescribeRequest describeRequest =
            new DescribeRequest.Builder().repoName(model.getRepoName())
                .overrideConfiguration(
                    AwsRequestOverrideConfiguration.builder()
                        .credentialsProvider(
                            StaticCredentialsProvider.create(MockCreds))
                        .build()
                ).build();
        when(client.describeRepository(eq(describeRequest))).thenReturn(
            new DescribeResponse.Builder()
                .repoName(model.getRepoName())
                .repoArn("some-arn")
                .createdWhen(Instant.now().toDate())
                .build());

        final ProxyClient<ServiceClient> svcClient = proxy.newProxy(() -> client);

        final SdkHttpResponse sdkHttpResponse = mock(SdkHttpResponse.class);
        when(sdkHttpResponse.statusCode()).thenReturn(429);

        ProgressEvent<Model, StdCallbackContext> result =
            proxy.initiate("client:createRepository", svcClient, model, context)
                .request(m ->
                    (requests[0] = new CreateRequest.Builder().repoName(m.getRepoName()).build()))
                .retry(new Delay.Constant(1, 3, TimeUnit.SECONDS))
                .call((r, c) -> {
                    if (attempt[0]-- > 0) {
                        throw new ThrottleException(builder) {
                            private static final long serialVersionUID = 1L;
                            @Override
                            public AwsErrorDetails awsErrorDetails() {
                                return AwsErrorDetails.builder()
                                    .errorCode("ThrottleException")
                                    .errorMessage("Temporary Limit Exceeded")
                                    .sdkHttpResponse(sdkHttpResponse)
                                    .build();
                            }
                        };
                    }
                    return (responses[0] = c.injectCredentialsAndInvokeV2(r, c.client()::createRepository));
                })
                .done((request, response, client1, model1, context1) ->
                    proxy.initiate("client:readRepository", client1, model1, context1)
                        .request(m -> (describeRequests[0] = new DescribeRequest.Builder().repoName(m.getRepoName()).build()))
                        .call((r, c) ->
                            (describeResponses[0] = c.injectCredentialsAndInvokeV2(r, c.client()::describeRepository)))
                        .done(r -> {
                            Model resultModel = new Model();
                            resultModel.setRepoName(r.getRepoName());
                            resultModel.setArn(r.getRepoArn());
                            resultModel.setCreated(r.getCreatedWhen());
                            return ProgressEvent.success(resultModel, context);
                        }));

        verify(client).createRepository(eq(createRequest));
        verify(client).describeRepository(eq(describeRequest));

        assertThat(result.getStatus()).isEqualTo(OperationStatus.SUCCESS);
        final Model resultModel = result.getResourceModel();
        assertThat(resultModel.getArn()).isNotNull();
        assertThat(resultModel.getCreated()).isNotNull();

        Map<String, Object> callGraphs = context.getCallGraphs();
        assertThat(callGraphs.containsKey("client:createRepository.request")).isEqualTo(true);
        assertSame(requests[0], callGraphs.get("client:createRepository.request"));
        assertThat(callGraphs.containsKey("client:createRepository.response")).isEqualTo(true);
        assertSame(responses[0], callGraphs.get("client:createRepository.response"));
        assertThat(callGraphs.containsKey("client:readRepository.request")).isEqualTo(true);
        assertSame(describeRequests[0], callGraphs.get("client:readRepository.request"));
        assertThat(callGraphs.containsKey("client:readRepository.response")).isEqualTo(true);
        assertSame(describeResponses[0], callGraphs.get("client:readRepository.response"));
    }

    @Test
    public void throttedExceedRuntimeBailout() {
        final AmazonWebServicesClientProxy proxy = new AmazonWebServicesClientProxy(
            mock(LambdaLogger.class),
            MOCK,
            () -> Duration.ofSeconds(1).toMillis() // signal we have only 1s left.
        );
        final AwsServiceException.Builder builder = mock(AwsServiceException.Builder.class);
        final Model model = new Model();
        model.setRepoName("NewRepo");
        final StdCallbackContext context = new StdCallbackContext();
        final ServiceClient client = mock(ServiceClient.class);
        final ProxyClient<ServiceClient> svcClient = proxy.newProxy(() -> client);
        final SdkHttpResponse sdkHttpResponse = mock(SdkHttpResponse.class);
        when(sdkHttpResponse.statusCode()).thenReturn(429);

        final ProgressEvent<Model, StdCallbackContext> result =
            proxy.initiate("client:createRepository", svcClient, model, context)
                .request(m ->
                    new CreateRequest.Builder().repoName(m.getRepoName()).build())
                .retry(new Delay.Constant(5, 10, TimeUnit.SECONDS))
            .call((r, c) -> {
                throw new ThrottleException(AwsServiceException.builder()) {
                    private static final long serialVersionUID = 1L;
                    @Override
                    public AwsErrorDetails awsErrorDetails() {
                        return AwsErrorDetails.builder()
                            .errorCode("ThrottleException")
                            .errorMessage("Temporary Limit Exceeded")
                            .sdkHttpResponse(sdkHttpResponse)
                            .build();
                    }
                };
            }).done(ign -> ProgressEvent.success(model, context));

        assertThat(result.getStatus()).isEqualTo(OperationStatus.IN_PROGRESS);
    }

    @Test
    public void serviceCallWithStabilization() {
        AmazonWebServicesClientProxy proxy = new AmazonWebServicesClientProxy(
            mock(LambdaLogger.class),
            MOCK,
            () -> Duration.ofSeconds(1).toMillis() // signal we have only 1s left.
        );
        AwsServiceException.Builder builder = mock(AwsServiceException.Builder.class);
        int[] attempt = {2};
        Model model = new Model();
        model.setRepoName("NewRepo");
        StdCallbackContext context = new StdCallbackContext();
        ServiceClient client = mock(ServiceClient.class);
        ProxyClient<ServiceClient> svcClient = proxy.newProxy(() -> client);
        ProgressEvent<Model, StdCallbackContext> result =
            proxy.initiate("client:createRepository", svcClient, model, context)
                .request(m ->
                    new CreateRequest.Builder().repoName(m.getRepoName()).build())
                .retry(new Delay.Constant(5, 1, TimeUnit.SECONDS))
                .call((r, c) ->
                    c.injectCredentialsAndInvokeV2(r, c.client()::createRepository))
                .stabilize((request, response, client1, model1, context1) -> attempt[0]-- > 0)
                .exceptFilter((request, exception, client1, model1, context1) ->
                    exception instanceof ThrottleException)
                .done(ign -> ProgressEvent.success(model, context));

        assertThat(result.getStatus()).isEqualTo(OperationStatus.SUCCESS);
    }

    @Test
    public void throwNotRetryableException() {
        AmazonWebServicesClientProxy proxy = new AmazonWebServicesClientProxy(
            mock(LambdaLogger.class),
            MOCK,
            () -> Duration.ofSeconds(1).toMillis() // signal we have only 1s left.
        );
        AwsServiceException.Builder builder = mock(AwsServiceException.Builder.class);
        Model model = new Model();
        model.setRepoName("NewRepo");
        StdCallbackContext context = new StdCallbackContext();
        ServiceClient client = mock(ServiceClient.class);
        ProxyClient<ServiceClient> svcClient = proxy.newProxy(() -> client);
        ProgressEvent<Model, StdCallbackContext> result =
            proxy.initiate("client:createRepository", svcClient, model, context)
                .request(m ->
                    new CreateRequest.Builder().repoName(m.getRepoName()).build())
                .call((r, g) -> {
                    NonRetryableException e = NonRetryableException.builder().build();
                    throw e;
                }).success();
        assertThat(result.getStatus()).isEqualTo(OperationStatus.FAILED);

    }

    @Test
    public void throwOtherException() {
        AmazonWebServicesClientProxy proxy = new AmazonWebServicesClientProxy(
            mock(LambdaLogger.class),
            MOCK,
            () -> Duration.ofSeconds(1).toMillis() // signal we have only 1s left.
        );
        AwsServiceException.Builder builder = mock(AwsServiceException.Builder.class);
        Model model = new Model();
        model.setRepoName("NewRepo");
        StdCallbackContext context = new StdCallbackContext();
        ServiceClient client = mock(ServiceClient.class);
        ProxyClient<ServiceClient> svcClient = proxy.newProxy(() -> client);
        ProgressEvent<Model, StdCallbackContext> result =
            proxy.initiate("client:createRepository", svcClient, model, context)
                .request(m ->
                    new CreateRequest.Builder().repoName(m.getRepoName()).build())
                .call((r, g) -> {
                    throw new RuntimeException("Fail");
                }).success();
        assertThat(result.getStatus()).isEqualTo(OperationStatus.FAILED);

    }



}<|MERGE_RESOLUTION|>--- conflicted
+++ resolved
@@ -1,13 +1,6 @@
 package com.amazonaws.cloudformation.proxy;
 
 import com.amazonaws.auth.AWSStaticCredentialsProvider;
-<<<<<<< HEAD
-import com.amazonaws.cloudformation.loggers.LoggerProxy;
-import com.amazonaws.services.cloudformation.AmazonCloudFormation;
-import com.amazonaws.services.cloudformation.model.DescribeStackEventsRequest;
-import com.amazonaws.services.cloudformation.model.DescribeStackEventsResult;
-import org.junit.jupiter.api.Test;
-=======
 import com.amazonaws.cloudformation.proxy.handler.Model;
 import com.amazonaws.cloudformation.proxy.service.AccessDenied;
 import com.amazonaws.cloudformation.proxy.service.BadRequestException;
@@ -21,13 +14,10 @@
 import com.amazonaws.services.cloudformation.AmazonCloudFormation;
 import com.amazonaws.services.cloudformation.model.DescribeStackEventsRequest;
 import com.amazonaws.services.cloudformation.model.DescribeStackEventsResult;
-import com.amazonaws.services.lambda.runtime.LambdaLogger;
-
-
 import org.joda.time.Instant;
+import org.junit.jupiter.api.Test;
 import software.amazon.awssdk.auth.credentials.AwsSessionCredentials;
 import software.amazon.awssdk.auth.credentials.StaticCredentialsProvider;
->>>>>>> bd25d535
 import software.amazon.awssdk.awscore.AwsRequestOverrideConfiguration;
 import software.amazon.awssdk.awscore.exception.AwsErrorDetails;
 import software.amazon.awssdk.awscore.exception.AwsServiceException;
@@ -44,9 +34,8 @@
 import java.util.concurrent.ExecutionException;
 import java.util.concurrent.TimeUnit;
 
-import static org.assertj.core.api.Assertions.*;
-import org.junit.jupiter.api.Test;
-import static org.junit.jupiter.api.Assertions.*;
+import static org.assertj.core.api.Assertions.assertThat;
+import static org.junit.jupiter.api.Assertions.assertSame;
 import static org.mockito.ArgumentMatchers.any;
 import static org.mockito.ArgumentMatchers.eq;
 import static org.mockito.Mockito.mock;
@@ -57,8 +46,7 @@
     //
     // The same that is asserted inside the ServiceClient
     //
-    private final AwsSessionCredentials MockCreds = AwsSessionCredentials.create(
-        "accessKeyId", "secretKey", "token");
+    private final AwsSessionCredentials MockCreds = AwsSessionCredentials.create("accessKeyId", "secretKey", "token");
 
     @Test
     public void testInjectCredentialsAndInvoke() {
@@ -66,11 +54,7 @@
         final LoggerProxy loggerProxy = mock(LoggerProxy.class);
         final Credentials credentials = new Credentials("accessKeyId", "secretAccessKey", "sessionToken");
 
-<<<<<<< HEAD
-        final AmazonWebServicesClientProxy proxy = new AmazonWebServicesClientProxy(loggerProxy, credentials);
-=======
-        final AmazonWebServicesClientProxy proxy = new AmazonWebServicesClientProxy(lambdaLogger, credentials, () -> 1000L);
->>>>>>> bd25d535
+        final AmazonWebServicesClientProxy proxy = new AmazonWebServicesClientProxy(loggerProxy, credentials, () -> 1000L);
 
         final DescribeStackEventsRequest request = mock(DescribeStackEventsRequest.class);
 
@@ -81,14 +65,14 @@
         when(client.describeStackEvents(any(DescribeStackEventsRequest.class))).thenReturn(expectedResult);
 
         final DescribeStackEventsResult result = proxy.injectCredentialsAndInvoke(
-            request,
-            client::describeStackEvents);
+                request,
+                client::describeStackEvents);
 
         // ensure credentials are injected and then removed
         verify(request).setRequestCredentialsProvider(
-            any(AWSStaticCredentialsProvider.class));
+                any(AWSStaticCredentialsProvider.class));
         verify(request).setRequestCredentialsProvider(
-            eq(null));
+                eq(null));
 
         // ensure the return type matches
         assertThat(result).isEqualTo(expectedResult);
@@ -100,11 +84,7 @@
         final LoggerProxy loggerProxy = mock(LoggerProxy.class);
         final Credentials credentials = new Credentials("accessKeyId", "secretAccessKey", "sessionToken");
 
-<<<<<<< HEAD
-        final AmazonWebServicesClientProxy proxy = new AmazonWebServicesClientProxy(loggerProxy, credentials);
-=======
-        final AmazonWebServicesClientProxy proxy = new AmazonWebServicesClientProxy(lambdaLogger, credentials, () -> 1000L);
->>>>>>> bd25d535
+        final AmazonWebServicesClientProxy proxy = new AmazonWebServicesClientProxy(loggerProxy, credentials, () -> 1000L);
 
         final software.amazon.awssdk.services.cloudformation.model.DescribeStackEventsRequest wrappedRequest =
                 mock(software.amazon.awssdk.services.cloudformation.model.DescribeStackEventsRequest.class);
@@ -146,35 +126,31 @@
         final LoggerProxy loggerProxy = mock(LoggerProxy.class);
         final Credentials credentials = new Credentials("accessKeyId", "secretAccessKey", "sessionToken");
 
-<<<<<<< HEAD
-        final AmazonWebServicesClientProxy proxy = new AmazonWebServicesClientProxy(loggerProxy, credentials);
-=======
-        final AmazonWebServicesClientProxy proxy = new AmazonWebServicesClientProxy(lambdaLogger, credentials, () -> 1000L);
->>>>>>> bd25d535
+        final AmazonWebServicesClientProxy proxy = new AmazonWebServicesClientProxy(loggerProxy, credentials, () -> 1000L);
 
         final software.amazon.awssdk.services.cloudformation.model.DescribeStackEventsRequest wrappedRequest =
-            mock(software.amazon.awssdk.services.cloudformation.model.DescribeStackEventsRequest.class);
+                mock(software.amazon.awssdk.services.cloudformation.model.DescribeStackEventsRequest.class);
 
         final software.amazon.awssdk.services.cloudformation.model.DescribeStackEventsRequest.Builder builder =
-            mock(software.amazon.awssdk.services.cloudformation.model.DescribeStackEventsRequest.Builder.class);
+                mock(software.amazon.awssdk.services.cloudformation.model.DescribeStackEventsRequest.Builder.class);
         when(builder.overrideConfiguration(any(AwsRequestOverrideConfiguration.class)))
-            .thenReturn(builder);
+                .thenReturn(builder);
         when(builder.build()).thenReturn(wrappedRequest);
         final software.amazon.awssdk.services.cloudformation.model.DescribeStackEventsRequest request =
-            mock(software.amazon.awssdk.services.cloudformation.model.DescribeStackEventsRequest.class);
+                mock(software.amazon.awssdk.services.cloudformation.model.DescribeStackEventsRequest.class);
         when(request.toBuilder()).thenReturn(builder);
 
         final DescribeStackEventsResponse expectedResult = DescribeStackEventsResponse.builder()
-            .stackEvents(Collections.emptyList())
-            .build();
+                .stackEvents(Collections.emptyList())
+                .build();
 
         final CloudFormationAsyncClient client = mock(CloudFormationAsyncClient.class);
         when(client.describeStackEvents(any(software.amazon.awssdk.services.cloudformation.model.DescribeStackEventsRequest.class)))
-            .thenReturn(CompletableFuture.completedFuture(expectedResult));
+                .thenReturn(CompletableFuture.completedFuture(expectedResult));
 
         final CompletableFuture<DescribeStackEventsResponse> result = proxy.injectCredentialsAndInvokeV2Async(
-            request,
-            client::describeStackEvents);
+                request,
+                client::describeStackEvents);
 
         // verify request is rebuilt for injection
         verify(request).toBuilder();
@@ -187,13 +163,14 @@
     }
 
     private final Credentials MOCK =
-       new Credentials("accessKeyId", "secretKey", "token");
+            new Credentials("accessKeyId", "secretKey", "token");
+
     @Test
     public void badRequest() {
         final AmazonWebServicesClientProxy proxy = new AmazonWebServicesClientProxy(
-            mock(LambdaLogger.class),
-            MOCK,
-            () -> Duration.ofMinutes(2).toMillis() // just keep going
+                mock(LoggerProxy.class),
+                MOCK,
+                () -> Duration.ofMinutes(2).toMillis() // just keep going
         );
         final Model model = new Model();
         model.setRepoName("NewRepo");
@@ -201,24 +178,25 @@
         final SdkHttpResponse sdkHttpResponse = mock(SdkHttpResponse.class);
         when(sdkHttpResponse.statusCode()).thenReturn(400);
         final ProgressEvent<Model, StdCallbackContext> result =
-            proxy.initiate("client:createRespository", proxy.newProxy(() -> null), model, context)
-            .request(m ->
-                new CreateRequest.Builder().repoName(m.getRepoName()).build())
-            .call((r, c) -> {
-                throw new BadRequestException(mock(AwsServiceException.Builder.class)) {
-                    private static final long serialVersionUID = 1L;
-                    @Override
-                    public AwsErrorDetails awsErrorDetails() {
-                        return
-                            AwsErrorDetails.builder()
-                                .errorCode("BadRequest")
-                                .errorMessage("Bad Parameter in request")
-                                .sdkHttpResponse(sdkHttpResponse)
-                                .build();
-                    }
-                };
-            })
-            .done(o -> ProgressEvent.success(model, context));
+                proxy.initiate("client:createRespository", proxy.newProxy(() -> null), model, context)
+                        .request(m ->
+                                new CreateRequest.Builder().repoName(m.getRepoName()).build())
+                        .call((r, c) -> {
+                            throw new BadRequestException(mock(AwsServiceException.Builder.class)) {
+                                private static final long serialVersionUID = 1L;
+
+                                @Override
+                                public AwsErrorDetails awsErrorDetails() {
+                                    return
+                                            AwsErrorDetails.builder()
+                                                    .errorCode("BadRequest")
+                                                    .errorMessage("Bad Parameter in request")
+                                                    .sdkHttpResponse(sdkHttpResponse)
+                                                    .build();
+                                }
+                            };
+                        })
+                        .done(o -> ProgressEvent.success(model, context));
         assertThat(result.getStatus()).isEqualTo(OperationStatus.FAILED);
         assertThat(result.getMessage()).contains("BadRequest");
     }
@@ -226,9 +204,9 @@
     @Test
     public void notFound() {
         final AmazonWebServicesClientProxy proxy = new AmazonWebServicesClientProxy(
-            mock(LambdaLogger.class),
-            MOCK,
-            () -> Duration.ofMinutes(2).toMillis() // just keep going
+                mock(LoggerProxy.class),
+                MOCK,
+                () -> Duration.ofMinutes(2).toMillis() // just keep going
         );
         final Model model = new Model();
         model.setRepoName("NewRepo");
@@ -236,24 +214,25 @@
         final SdkHttpResponse sdkHttpResponse = mock(SdkHttpResponse.class);
         when(sdkHttpResponse.statusCode()).thenReturn(404);
         ProgressEvent<Model, StdCallbackContext> result =
-            proxy.initiate("client:createRespository", proxy.newProxy(() -> null), model, context)
-                .request(m ->
-                    new CreateRequest.Builder().repoName(m.getRepoName()).build())
-                .call((r, c) -> {
-                    throw new NotFoundException(mock(AwsServiceException.Builder.class)) {
-                        private static final long serialVersionUID = 1L;
-                        @Override
-                        public AwsErrorDetails awsErrorDetails() {
-                            return
-                                AwsErrorDetails.builder()
-                                    .errorCode("NotFound")
-                                    .errorMessage("Repo not existing")
-                                    .sdkHttpResponse(sdkHttpResponse)
-                                    .build();
-                        }
-                    };
-                })
-                .done(o -> ProgressEvent.success(model, context));
+                proxy.initiate("client:createRespository", proxy.newProxy(() -> null), model, context)
+                        .request(m ->
+                                new CreateRequest.Builder().repoName(m.getRepoName()).build())
+                        .call((r, c) -> {
+                            throw new NotFoundException(mock(AwsServiceException.Builder.class)) {
+                                private static final long serialVersionUID = 1L;
+
+                                @Override
+                                public AwsErrorDetails awsErrorDetails() {
+                                    return
+                                            AwsErrorDetails.builder()
+                                                    .errorCode("NotFound")
+                                                    .errorMessage("Repo not existing")
+                                                    .sdkHttpResponse(sdkHttpResponse)
+                                                    .build();
+                                }
+                            };
+                        })
+                        .done(o -> ProgressEvent.success(model, context));
         assertThat(result.getStatus()).isEqualTo(OperationStatus.FAILED);
         assertThat(result.getMessage()).contains("NotFound");
     }
@@ -261,9 +240,9 @@
     @Test
     public void accessDenied() {
         final AmazonWebServicesClientProxy proxy = new AmazonWebServicesClientProxy(
-            mock(LambdaLogger.class),
-            MOCK,
-            () -> Duration.ofMinutes(2).toMillis() // just keep going
+                mock(LoggerProxy.class),
+                MOCK,
+                () -> Duration.ofMinutes(2).toMillis() // just keep going
         );
         final Model model = new Model();
         model.setRepoName("NewRepo");
@@ -271,24 +250,25 @@
         final SdkHttpResponse sdkHttpResponse = mock(SdkHttpResponse.class);
         when(sdkHttpResponse.statusCode()).thenReturn(401);
         ProgressEvent<Model, StdCallbackContext> result =
-            proxy.initiate("client:createRespository", proxy.newProxy(() -> null), model, context)
-                .request(m ->
-                    new CreateRequest.Builder().repoName(m.getRepoName()).build())
-                .call((r, c) -> {
-                    throw new AccessDenied(AwsServiceException.builder()) {
-                        private static final long serialVersionUID = 1L;
-                        @Override
-                        public AwsErrorDetails awsErrorDetails() {
-                            return AwsErrorDetails.builder()
-                                .errorCode("AccessDenied: 401")
-                                .errorMessage("Token Invalid")
-                                .sdkHttpResponse(sdkHttpResponse)
-                                .build();
-                        }
-
-                    };
-                })
-                .done(o -> ProgressEvent.success(model, context));
+                proxy.initiate("client:createRespository", proxy.newProxy(() -> null), model, context)
+                        .request(m ->
+                                new CreateRequest.Builder().repoName(m.getRepoName()).build())
+                        .call((r, c) -> {
+                            throw new AccessDenied(AwsServiceException.builder()) {
+                                private static final long serialVersionUID = 1L;
+
+                                @Override
+                                public AwsErrorDetails awsErrorDetails() {
+                                    return AwsErrorDetails.builder()
+                                            .errorCode("AccessDenied: 401")
+                                            .errorMessage("Token Invalid")
+                                            .sdkHttpResponse(sdkHttpResponse)
+                                            .build();
+                                }
+
+                            };
+                        })
+                        .done(o -> ProgressEvent.success(model, context));
         assertThat(result.getStatus()).isEqualTo(OperationStatus.FAILED);
         assertThat(result.getMessage()).contains("AccessDenied");
     }
@@ -296,9 +276,9 @@
     @Test
     public void throttleHandlingSuccess() {
         AmazonWebServicesClientProxy proxy = new AmazonWebServicesClientProxy(
-            mock(LambdaLogger.class),
-            MOCK,
-            () -> Duration.ofMinutes(2).toMillis() // just keep going
+                mock(LoggerProxy.class),
+                MOCK,
+                () -> Duration.ofMinutes(2).toMillis() // just keep going
         );
         AwsServiceException.Builder builder = mock(AwsServiceException.Builder.class);
         int[] attempt = {2};
@@ -312,31 +292,31 @@
 
         final ServiceClient client = mock(ServiceClient.class);
         final CreateRequest createRequest = new CreateRequest.Builder()
-            .repoName(model.getRepoName())
-            .overrideConfiguration(
-                AwsRequestOverrideConfiguration.builder()
-                    .credentialsProvider(
-                        StaticCredentialsProvider.create(MockCreds))
-                    .build()
-            )
-            .build();
+                .repoName(model.getRepoName())
+                .overrideConfiguration(
+                        AwsRequestOverrideConfiguration.builder()
+                                .credentialsProvider(
+                                        StaticCredentialsProvider.create(MockCreds))
+                                .build()
+                )
+                .build();
 
         when(client.createRepository(eq(createRequest))).thenReturn(
-            new CreateResponse.Builder().repoName(model.getRepoName()).build());
+                new CreateResponse.Builder().repoName(model.getRepoName()).build());
         final DescribeRequest describeRequest =
-            new DescribeRequest.Builder().repoName(model.getRepoName())
-                .overrideConfiguration(
-                    AwsRequestOverrideConfiguration.builder()
-                        .credentialsProvider(
-                            StaticCredentialsProvider.create(MockCreds))
-                        .build()
-                ).build();
+                new DescribeRequest.Builder().repoName(model.getRepoName())
+                        .overrideConfiguration(
+                                AwsRequestOverrideConfiguration.builder()
+                                        .credentialsProvider(
+                                                StaticCredentialsProvider.create(MockCreds))
+                                        .build()
+                        ).build();
         when(client.describeRepository(eq(describeRequest))).thenReturn(
-            new DescribeResponse.Builder()
-                .repoName(model.getRepoName())
-                .repoArn("some-arn")
-                .createdWhen(Instant.now().toDate())
-                .build());
+                new DescribeResponse.Builder()
+                        .repoName(model.getRepoName())
+                        .repoArn("some-arn")
+                        .createdWhen(Instant.now().toDate())
+                        .build());
 
         final ProxyClient<ServiceClient> svcClient = proxy.newProxy(() -> client);
 
@@ -344,38 +324,39 @@
         when(sdkHttpResponse.statusCode()).thenReturn(429);
 
         ProgressEvent<Model, StdCallbackContext> result =
-            proxy.initiate("client:createRepository", svcClient, model, context)
-                .request(m ->
-                    (requests[0] = new CreateRequest.Builder().repoName(m.getRepoName()).build()))
-                .retry(new Delay.Constant(1, 3, TimeUnit.SECONDS))
-                .call((r, c) -> {
-                    if (attempt[0]-- > 0) {
-                        throw new ThrottleException(builder) {
-                            private static final long serialVersionUID = 1L;
-                            @Override
-                            public AwsErrorDetails awsErrorDetails() {
-                                return AwsErrorDetails.builder()
-                                    .errorCode("ThrottleException")
-                                    .errorMessage("Temporary Limit Exceeded")
-                                    .sdkHttpResponse(sdkHttpResponse)
-                                    .build();
+                proxy.initiate("client:createRepository", svcClient, model, context)
+                        .request(m ->
+                                (requests[0] = new CreateRequest.Builder().repoName(m.getRepoName()).build()))
+                        .retry(new Delay.Constant(1, 3, TimeUnit.SECONDS))
+                        .call((r, c) -> {
+                            if (attempt[0]-- > 0) {
+                                throw new ThrottleException(builder) {
+                                    private static final long serialVersionUID = 1L;
+
+                                    @Override
+                                    public AwsErrorDetails awsErrorDetails() {
+                                        return AwsErrorDetails.builder()
+                                                .errorCode("ThrottleException")
+                                                .errorMessage("Temporary Limit Exceeded")
+                                                .sdkHttpResponse(sdkHttpResponse)
+                                                .build();
+                                    }
+                                };
                             }
-                        };
-                    }
-                    return (responses[0] = c.injectCredentialsAndInvokeV2(r, c.client()::createRepository));
-                })
-                .done((request, response, client1, model1, context1) ->
-                    proxy.initiate("client:readRepository", client1, model1, context1)
-                        .request(m -> (describeRequests[0] = new DescribeRequest.Builder().repoName(m.getRepoName()).build()))
-                        .call((r, c) ->
-                            (describeResponses[0] = c.injectCredentialsAndInvokeV2(r, c.client()::describeRepository)))
-                        .done(r -> {
-                            Model resultModel = new Model();
-                            resultModel.setRepoName(r.getRepoName());
-                            resultModel.setArn(r.getRepoArn());
-                            resultModel.setCreated(r.getCreatedWhen());
-                            return ProgressEvent.success(resultModel, context);
-                        }));
+                            return (responses[0] = c.injectCredentialsAndInvokeV2(r, c.client()::createRepository));
+                        })
+                        .done((request, response, client1, model1, context1) ->
+                                proxy.initiate("client:readRepository", client1, model1, context1)
+                                        .request(m -> (describeRequests[0] = new DescribeRequest.Builder().repoName(m.getRepoName()).build()))
+                                        .call((r, c) ->
+                                                (describeResponses[0] = c.injectCredentialsAndInvokeV2(r, c.client()::describeRepository)))
+                                        .done(r -> {
+                                            Model resultModel = new Model();
+                                            resultModel.setRepoName(r.getRepoName());
+                                            resultModel.setArn(r.getRepoArn());
+                                            resultModel.setCreated(r.getCreatedWhen());
+                                            return ProgressEvent.success(resultModel, context);
+                                        }));
 
         verify(client).createRepository(eq(createRequest));
         verify(client).describeRepository(eq(describeRequest));
@@ -399,9 +380,9 @@
     @Test
     public void throttedExceedRuntimeBailout() {
         final AmazonWebServicesClientProxy proxy = new AmazonWebServicesClientProxy(
-            mock(LambdaLogger.class),
-            MOCK,
-            () -> Duration.ofSeconds(1).toMillis() // signal we have only 1s left.
+                mock(LoggerProxy.class),
+                MOCK,
+                () -> Duration.ofSeconds(1).toMillis() // signal we have only 1s left.
         );
         final AwsServiceException.Builder builder = mock(AwsServiceException.Builder.class);
         final Model model = new Model();
@@ -413,23 +394,24 @@
         when(sdkHttpResponse.statusCode()).thenReturn(429);
 
         final ProgressEvent<Model, StdCallbackContext> result =
-            proxy.initiate("client:createRepository", svcClient, model, context)
-                .request(m ->
-                    new CreateRequest.Builder().repoName(m.getRepoName()).build())
-                .retry(new Delay.Constant(5, 10, TimeUnit.SECONDS))
-            .call((r, c) -> {
-                throw new ThrottleException(AwsServiceException.builder()) {
-                    private static final long serialVersionUID = 1L;
-                    @Override
-                    public AwsErrorDetails awsErrorDetails() {
-                        return AwsErrorDetails.builder()
-                            .errorCode("ThrottleException")
-                            .errorMessage("Temporary Limit Exceeded")
-                            .sdkHttpResponse(sdkHttpResponse)
-                            .build();
-                    }
-                };
-            }).done(ign -> ProgressEvent.success(model, context));
+                proxy.initiate("client:createRepository", svcClient, model, context)
+                        .request(m ->
+                                new CreateRequest.Builder().repoName(m.getRepoName()).build())
+                        .retry(new Delay.Constant(5, 10, TimeUnit.SECONDS))
+                        .call((r, c) -> {
+                            throw new ThrottleException(AwsServiceException.builder()) {
+                                private static final long serialVersionUID = 1L;
+
+                                @Override
+                                public AwsErrorDetails awsErrorDetails() {
+                                    return AwsErrorDetails.builder()
+                                            .errorCode("ThrottleException")
+                                            .errorMessage("Temporary Limit Exceeded")
+                                            .sdkHttpResponse(sdkHttpResponse)
+                                            .build();
+                                }
+                            };
+                        }).done(ign -> ProgressEvent.success(model, context));
 
         assertThat(result.getStatus()).isEqualTo(OperationStatus.IN_PROGRESS);
     }
@@ -437,9 +419,9 @@
     @Test
     public void serviceCallWithStabilization() {
         AmazonWebServicesClientProxy proxy = new AmazonWebServicesClientProxy(
-            mock(LambdaLogger.class),
-            MOCK,
-            () -> Duration.ofSeconds(1).toMillis() // signal we have only 1s left.
+                mock(LoggerProxy.class),
+                MOCK,
+                () -> Duration.ofSeconds(1).toMillis() // signal we have only 1s left.
         );
         AwsServiceException.Builder builder = mock(AwsServiceException.Builder.class);
         int[] attempt = {2};
@@ -449,16 +431,16 @@
         ServiceClient client = mock(ServiceClient.class);
         ProxyClient<ServiceClient> svcClient = proxy.newProxy(() -> client);
         ProgressEvent<Model, StdCallbackContext> result =
-            proxy.initiate("client:createRepository", svcClient, model, context)
-                .request(m ->
-                    new CreateRequest.Builder().repoName(m.getRepoName()).build())
-                .retry(new Delay.Constant(5, 1, TimeUnit.SECONDS))
-                .call((r, c) ->
-                    c.injectCredentialsAndInvokeV2(r, c.client()::createRepository))
-                .stabilize((request, response, client1, model1, context1) -> attempt[0]-- > 0)
-                .exceptFilter((request, exception, client1, model1, context1) ->
-                    exception instanceof ThrottleException)
-                .done(ign -> ProgressEvent.success(model, context));
+                proxy.initiate("client:createRepository", svcClient, model, context)
+                        .request(m ->
+                                new CreateRequest.Builder().repoName(m.getRepoName()).build())
+                        .retry(new Delay.Constant(5, 1, TimeUnit.SECONDS))
+                        .call((r, c) ->
+                                c.injectCredentialsAndInvokeV2(r, c.client()::createRepository))
+                        .stabilize((request, response, client1, model1, context1) -> attempt[0]-- > 0)
+                        .exceptFilter((request, exception, client1, model1, context1) ->
+                                exception instanceof ThrottleException)
+                        .done(ign -> ProgressEvent.success(model, context));
 
         assertThat(result.getStatus()).isEqualTo(OperationStatus.SUCCESS);
     }
@@ -466,9 +448,9 @@
     @Test
     public void throwNotRetryableException() {
         AmazonWebServicesClientProxy proxy = new AmazonWebServicesClientProxy(
-            mock(LambdaLogger.class),
-            MOCK,
-            () -> Duration.ofSeconds(1).toMillis() // signal we have only 1s left.
+                mock(LoggerProxy.class),
+                MOCK,
+                () -> Duration.ofSeconds(1).toMillis() // signal we have only 1s left.
         );
         AwsServiceException.Builder builder = mock(AwsServiceException.Builder.class);
         Model model = new Model();
@@ -477,13 +459,13 @@
         ServiceClient client = mock(ServiceClient.class);
         ProxyClient<ServiceClient> svcClient = proxy.newProxy(() -> client);
         ProgressEvent<Model, StdCallbackContext> result =
-            proxy.initiate("client:createRepository", svcClient, model, context)
-                .request(m ->
-                    new CreateRequest.Builder().repoName(m.getRepoName()).build())
-                .call((r, g) -> {
-                    NonRetryableException e = NonRetryableException.builder().build();
-                    throw e;
-                }).success();
+                proxy.initiate("client:createRepository", svcClient, model, context)
+                        .request(m ->
+                                new CreateRequest.Builder().repoName(m.getRepoName()).build())
+                        .call((r, g) -> {
+                            NonRetryableException e = NonRetryableException.builder().build();
+                            throw e;
+                        }).success();
         assertThat(result.getStatus()).isEqualTo(OperationStatus.FAILED);
 
     }
@@ -491,9 +473,9 @@
     @Test
     public void throwOtherException() {
         AmazonWebServicesClientProxy proxy = new AmazonWebServicesClientProxy(
-            mock(LambdaLogger.class),
-            MOCK,
-            () -> Duration.ofSeconds(1).toMillis() // signal we have only 1s left.
+                mock(LoggerProxy.class),
+                MOCK,
+                () -> Duration.ofSeconds(1).toMillis() // signal we have only 1s left.
         );
         AwsServiceException.Builder builder = mock(AwsServiceException.Builder.class);
         Model model = new Model();
@@ -502,16 +484,13 @@
         ServiceClient client = mock(ServiceClient.class);
         ProxyClient<ServiceClient> svcClient = proxy.newProxy(() -> client);
         ProgressEvent<Model, StdCallbackContext> result =
-            proxy.initiate("client:createRepository", svcClient, model, context)
-                .request(m ->
-                    new CreateRequest.Builder().repoName(m.getRepoName()).build())
-                .call((r, g) -> {
-                    throw new RuntimeException("Fail");
-                }).success();
+                proxy.initiate("client:createRepository", svcClient, model, context)
+                        .request(m ->
+                                new CreateRequest.Builder().repoName(m.getRepoName()).build())
+                        .call((r, g) -> {
+                            throw new RuntimeException("Fail");
+                        }).success();
         assertThat(result.getStatus()).isEqualTo(OperationStatus.FAILED);
 
     }
-
-
-
 }