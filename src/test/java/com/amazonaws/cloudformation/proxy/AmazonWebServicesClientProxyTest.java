/*
* Copyright 2010-2019 Amazon.com, Inc. or its affiliates. All Rights Reserved.
*
* Licensed under the Apache License, Version 2.0 (the "License").
* You may not use this file except in compliance with the License.
* A copy of the License is located at
*
*  http://aws.amazon.com/apache2.0
*
* or in the "license" file accompanying this file. This file is distributed
* on an "AS IS" BASIS, WITHOUT WARRANTIES OR CONDITIONS OF ANY KIND, either
* express or implied. See the License for the specific language governing
* permissions and limitations under the License.
*/
package com.amazonaws.cloudformation.proxy;

import static org.assertj.core.api.Assertions.assertThat;
import static org.mockito.ArgumentMatchers.any;
import static org.mockito.ArgumentMatchers.eq;
import static org.mockito.Mockito.mock;
import static org.mockito.Mockito.verify;
import static org.mockito.Mockito.when;

import com.amazonaws.auth.AWSStaticCredentialsProvider;
import com.amazonaws.cloudformation.proxy.handler.Model;
import com.amazonaws.cloudformation.proxy.service.AccessDenied;
import com.amazonaws.cloudformation.proxy.service.BadRequestException;
import com.amazonaws.cloudformation.proxy.service.CreateRequest;
import com.amazonaws.cloudformation.proxy.service.CreateResponse;
import com.amazonaws.cloudformation.proxy.service.DescribeRequest;
import com.amazonaws.cloudformation.proxy.service.DescribeResponse;
import com.amazonaws.cloudformation.proxy.service.NotFoundException;
import com.amazonaws.cloudformation.proxy.service.ServiceClient;
import com.amazonaws.cloudformation.proxy.service.ThrottleException;
import com.amazonaws.services.cloudformation.AmazonCloudFormation;
import com.amazonaws.services.cloudformation.model.DescribeStackEventsRequest;
import com.amazonaws.services.cloudformation.model.DescribeStackEventsResult;
import com.amazonaws.services.lambda.runtime.LambdaLogger;
<<<<<<< HEAD
=======


import org.joda.time.Instant;
import software.amazon.awssdk.auth.credentials.AwsSessionCredentials;
import software.amazon.awssdk.auth.credentials.StaticCredentialsProvider;
import software.amazon.awssdk.awscore.AwsRequestOverrideConfiguration;
import software.amazon.awssdk.awscore.exception.AwsErrorDetails;
import software.amazon.awssdk.awscore.exception.AwsServiceException;
import software.amazon.awssdk.core.exception.NonRetryableException;
import software.amazon.awssdk.http.SdkHttpResponse;
import software.amazon.awssdk.services.cloudformation.CloudFormationAsyncClient;
import software.amazon.awssdk.services.cloudformation.CloudFormationClient;
import software.amazon.awssdk.services.cloudformation.model.DescribeStackEventsResponse;
>>>>>>> bd25d535

import java.time.Duration;
import java.util.Collections;
import java.util.Map;
import java.util.concurrent.CompletableFuture;
import java.util.concurrent.ExecutionException;
import java.util.concurrent.TimeUnit;

<<<<<<< HEAD
import org.junit.jupiter.api.Test;

import software.amazon.awssdk.awscore.AwsRequestOverrideConfiguration;
import software.amazon.awssdk.services.cloudformation.CloudFormationAsyncClient;
import software.amazon.awssdk.services.cloudformation.CloudFormationClient;
import software.amazon.awssdk.services.cloudformation.model.DescribeStackEventsResponse;
=======
import static org.assertj.core.api.Assertions.*;
import org.junit.jupiter.api.Test;
import static org.junit.jupiter.api.Assertions.*;
import static org.mockito.ArgumentMatchers.any;
import static org.mockito.ArgumentMatchers.eq;
import static org.mockito.Mockito.mock;
import static org.mockito.Mockito.verify;
import static org.mockito.Mockito.when;
>>>>>>> bd25d535

public class AmazonWebServicesClientProxyTest {
    //
    // The same that is asserted inside the ServiceClient
    //
    private final AwsSessionCredentials MockCreds = AwsSessionCredentials.create(
        "accessKeyId", "secretKey", "token");

    @Test
    public void testInjectCredentialsAndInvoke() {

        final LambdaLogger lambdaLogger = mock(LambdaLogger.class);
        final Credentials credentials = new Credentials("accessKeyId", "secretAccessKey", "sessionToken");

        final AmazonWebServicesClientProxy proxy = new AmazonWebServicesClientProxy(lambdaLogger, credentials, () -> 1000L);

        final DescribeStackEventsRequest request = mock(DescribeStackEventsRequest.class);

        final DescribeStackEventsResult expectedResult = new DescribeStackEventsResult();
        expectedResult.setStackEvents(Collections.emptyList());

        final AmazonCloudFormation client = mock(AmazonCloudFormation.class);
        when(client.describeStackEvents(any(DescribeStackEventsRequest.class))).thenReturn(expectedResult);

        final DescribeStackEventsResult result = proxy.injectCredentialsAndInvoke(request, client::describeStackEvents);

        // ensure credentials are injected and then removed
        verify(request).setRequestCredentialsProvider(any(AWSStaticCredentialsProvider.class));
        verify(request).setRequestCredentialsProvider(eq(null));

        // ensure the return type matches
        assertThat(result).isEqualTo(expectedResult);
    }

    @Test
    public void testInjectCredentialsAndInvokeV2() {

        final LambdaLogger lambdaLogger = mock(LambdaLogger.class);
        final Credentials credentials = new Credentials("accessKeyId", "secretAccessKey", "sessionToken");

        final AmazonWebServicesClientProxy proxy = new AmazonWebServicesClientProxy(lambdaLogger, credentials, () -> 1000L);

        final software.amazon.awssdk.services.cloudformation.model.DescribeStackEventsRequest wrappedRequest = mock(
            software.amazon.awssdk.services.cloudformation.model.DescribeStackEventsRequest.class);

        final software.amazon.awssdk.services.cloudformation.model.DescribeStackEventsRequest.Builder builder = mock(
            software.amazon.awssdk.services.cloudformation.model.DescribeStackEventsRequest.Builder.class);
        when(builder.overrideConfiguration(any(AwsRequestOverrideConfiguration.class))).thenReturn(builder);
        when(builder.build()).thenReturn(wrappedRequest);
        final software.amazon.awssdk.services.cloudformation.model.DescribeStackEventsRequest request = mock(
            software.amazon.awssdk.services.cloudformation.model.DescribeStackEventsRequest.class);
        when(request.toBuilder()).thenReturn(builder);

        final DescribeStackEventsResponse expectedResult = DescribeStackEventsResponse.builder()
            .stackEvents(Collections.emptyList()).build();

        final CloudFormationClient client = mock(CloudFormationClient.class);
        when(client
            .describeStackEvents(any(software.amazon.awssdk.services.cloudformation.model.DescribeStackEventsRequest.class)))
                .thenReturn(expectedResult);

        final DescribeStackEventsResponse result = proxy.injectCredentialsAndInvokeV2(request, client::describeStackEvents);

        // verify request is rebuilt for injection
        verify(request).toBuilder();

        // verify the wrapped request is sent over the initiate
        verify(client).describeStackEvents(wrappedRequest);

        // ensure the return type matches
        assertThat(result).isEqualTo(expectedResult);
    }

    @Test
    public void testInjectCredentialsAndInvokeV2Async() throws ExecutionException, InterruptedException {

        final LambdaLogger lambdaLogger = mock(LambdaLogger.class);
        final Credentials credentials = new Credentials("accessKeyId", "secretAccessKey", "sessionToken");

        final AmazonWebServicesClientProxy proxy = new AmazonWebServicesClientProxy(lambdaLogger, credentials, () -> 1000L);

        final software.amazon.awssdk.services.cloudformation.model.DescribeStackEventsRequest wrappedRequest = mock(
            software.amazon.awssdk.services.cloudformation.model.DescribeStackEventsRequest.class);

        final software.amazon.awssdk.services.cloudformation.model.DescribeStackEventsRequest.Builder builder = mock(
            software.amazon.awssdk.services.cloudformation.model.DescribeStackEventsRequest.Builder.class);
        when(builder.overrideConfiguration(any(AwsRequestOverrideConfiguration.class))).thenReturn(builder);
        when(builder.build()).thenReturn(wrappedRequest);
        final software.amazon.awssdk.services.cloudformation.model.DescribeStackEventsRequest request = mock(
            software.amazon.awssdk.services.cloudformation.model.DescribeStackEventsRequest.class);
        when(request.toBuilder()).thenReturn(builder);

        final DescribeStackEventsResponse expectedResult = DescribeStackEventsResponse.builder()
            .stackEvents(Collections.emptyList()).build();

        final CloudFormationAsyncClient client = mock(CloudFormationAsyncClient.class);
        when(client
            .describeStackEvents(any(software.amazon.awssdk.services.cloudformation.model.DescribeStackEventsRequest.class)))
                .thenReturn(CompletableFuture.completedFuture(expectedResult));

        final CompletableFuture<
            DescribeStackEventsResponse> result = proxy.injectCredentialsAndInvokeV2Async(request, client::describeStackEvents);

        // verify request is rebuilt for injection
        verify(request).toBuilder();

        // verify the wrapped request is sent over the initiate
        verify(client).describeStackEvents(wrappedRequest);

        // ensure the return type matches
        assertThat(result.get()).isEqualTo(expectedResult);
    }

    private final Credentials MOCK =
       new Credentials("accessKeyId", "secretKey", "token");
    @Test
    public void badRequest() {
        final AmazonWebServicesClientProxy proxy = new AmazonWebServicesClientProxy(
            mock(LambdaLogger.class),
            MOCK,
            () -> Duration.ofMinutes(2).toMillis() // just keep going
        );
        final Model model = new Model();
        model.setRepoName("NewRepo");
        final StdCallbackContext context = new StdCallbackContext();
        final SdkHttpResponse sdkHttpResponse = mock(SdkHttpResponse.class);
        when(sdkHttpResponse.statusCode()).thenReturn(400);
        final ProgressEvent<Model, StdCallbackContext> result =
            proxy.initiate("client:createRespository", proxy.newProxy(() -> null), model, context)
            .request(m ->
                new CreateRequest.Builder().repoName(m.getRepoName()).build())
            .call((r, c) -> {
                throw new BadRequestException(mock(AwsServiceException.Builder.class)) {
                    private static final long serialVersionUID = 1L;
                    @Override
                    public AwsErrorDetails awsErrorDetails() {
                        return
                            AwsErrorDetails.builder()
                                .errorCode("BadRequest")
                                .errorMessage("Bad Parameter in request")
                                .sdkHttpResponse(sdkHttpResponse)
                                .build();
                    }
                };
            })
            .done(o -> ProgressEvent.success(model, context));
        assertThat(result.getStatus()).isEqualTo(OperationStatus.FAILED);
        assertThat(result.getMessage()).contains("BadRequest");
    }

    @Test
    public void notFound() {
        final AmazonWebServicesClientProxy proxy = new AmazonWebServicesClientProxy(
            mock(LambdaLogger.class),
            MOCK,
            () -> Duration.ofMinutes(2).toMillis() // just keep going
        );
        final Model model = new Model();
        model.setRepoName("NewRepo");
        StdCallbackContext context = new StdCallbackContext();
        final SdkHttpResponse sdkHttpResponse = mock(SdkHttpResponse.class);
        when(sdkHttpResponse.statusCode()).thenReturn(404);
        ProgressEvent<Model, StdCallbackContext> result =
            proxy.initiate("client:createRespository", proxy.newProxy(() -> null), model, context)
                .request(m ->
                    new CreateRequest.Builder().repoName(m.getRepoName()).build())
                .call((r, c) -> {
                    throw new NotFoundException(mock(AwsServiceException.Builder.class)) {
                        private static final long serialVersionUID = 1L;
                        @Override
                        public AwsErrorDetails awsErrorDetails() {
                            return
                                AwsErrorDetails.builder()
                                    .errorCode("NotFound")
                                    .errorMessage("Repo not existing")
                                    .sdkHttpResponse(sdkHttpResponse)
                                    .build();
                        }
                    };
                })
                .done(o -> ProgressEvent.success(model, context));
        assertThat(result.getStatus()).isEqualTo(OperationStatus.FAILED);
        assertThat(result.getMessage()).contains("NotFound");
    }

    @Test
    public void accessDenied() {
        final AmazonWebServicesClientProxy proxy = new AmazonWebServicesClientProxy(
            mock(LambdaLogger.class),
            MOCK,
            () -> Duration.ofMinutes(2).toMillis() // just keep going
        );
        final Model model = new Model();
        model.setRepoName("NewRepo");
        final StdCallbackContext context = new StdCallbackContext();
        final SdkHttpResponse sdkHttpResponse = mock(SdkHttpResponse.class);
        when(sdkHttpResponse.statusCode()).thenReturn(401);
        ProgressEvent<Model, StdCallbackContext> result =
            proxy.initiate("client:createRespository", proxy.newProxy(() -> null), model, context)
                .request(m ->
                    new CreateRequest.Builder().repoName(m.getRepoName()).build())
                .call((r, c) -> {
                    throw new AccessDenied(AwsServiceException.builder()) {
                        private static final long serialVersionUID = 1L;
                        @Override
                        public AwsErrorDetails awsErrorDetails() {
                            return AwsErrorDetails.builder()
                                .errorCode("AccessDenied: 401")
                                .errorMessage("Token Invalid")
                                .sdkHttpResponse(sdkHttpResponse)
                                .build();
                        }

                    };
                })
                .done(o -> ProgressEvent.success(model, context));
        assertThat(result.getStatus()).isEqualTo(OperationStatus.FAILED);
        assertThat(result.getMessage()).contains("AccessDenied");
    }

    @Test
    public void throttleHandlingSuccess() {
        AmazonWebServicesClientProxy proxy = new AmazonWebServicesClientProxy(
            mock(LambdaLogger.class),
            MOCK,
            () -> Duration.ofMinutes(2).toMillis() // just keep going
        );
        AwsServiceException.Builder builder = mock(AwsServiceException.Builder.class);
        int[] attempt = {2};
        Model model = new Model();
        model.setRepoName("NewRepo");
        StdCallbackContext context = new StdCallbackContext();
        CreateRequest[] requests = new CreateRequest[1];
        CreateResponse[] responses = new CreateResponse[1];
        DescribeRequest[] describeRequests = new DescribeRequest[1];
        DescribeResponse[] describeResponses = new DescribeResponse[1];

        final ServiceClient client = mock(ServiceClient.class);
        final CreateRequest createRequest = new CreateRequest.Builder()
            .repoName(model.getRepoName())
            .overrideConfiguration(
                AwsRequestOverrideConfiguration.builder()
                    .credentialsProvider(
                        StaticCredentialsProvider.create(MockCreds))
                    .build()
            )
            .build();

        when(client.createRepository(eq(createRequest))).thenReturn(
            new CreateResponse.Builder().repoName(model.getRepoName()).build());
        final DescribeRequest describeRequest =
            new DescribeRequest.Builder().repoName(model.getRepoName())
                .overrideConfiguration(
                    AwsRequestOverrideConfiguration.builder()
                        .credentialsProvider(
                            StaticCredentialsProvider.create(MockCreds))
                        .build()
                ).build();
        when(client.describeRepository(eq(describeRequest))).thenReturn(
            new DescribeResponse.Builder()
                .repoName(model.getRepoName())
                .repoArn("some-arn")
                .createdWhen(Instant.now().toDate())
                .build());

        final ProxyClient<ServiceClient> svcClient = proxy.newProxy(() -> client);

        final SdkHttpResponse sdkHttpResponse = mock(SdkHttpResponse.class);
        when(sdkHttpResponse.statusCode()).thenReturn(429);

        ProgressEvent<Model, StdCallbackContext> result =
            proxy.initiate("client:createRepository", svcClient, model, context)
                .request(m ->
                    (requests[0] = new CreateRequest.Builder().repoName(m.getRepoName()).build()))
                .retry(new Delay.Constant(1, 3, TimeUnit.SECONDS))
                .call((r, c) -> {
                    if (attempt[0]-- > 0) {
                        throw new ThrottleException(builder) {
                            private static final long serialVersionUID = 1L;
                            @Override
                            public AwsErrorDetails awsErrorDetails() {
                                return AwsErrorDetails.builder()
                                    .errorCode("ThrottleException")
                                    .errorMessage("Temporary Limit Exceeded")
                                    .sdkHttpResponse(sdkHttpResponse)
                                    .build();
                            }
                        };
                    }
                    return (responses[0] = c.injectCredentialsAndInvokeV2(r, c.client()::createRepository));
                })
                .done((request, response, client1, model1, context1) ->
                    proxy.initiate("client:readRepository", client1, model1, context1)
                        .request(m -> (describeRequests[0] = new DescribeRequest.Builder().repoName(m.getRepoName()).build()))
                        .call((r, c) ->
                            (describeResponses[0] = c.injectCredentialsAndInvokeV2(r, c.client()::describeRepository)))
                        .done(r -> {
                            Model resultModel = new Model();
                            resultModel.setRepoName(r.getRepoName());
                            resultModel.setArn(r.getRepoArn());
                            resultModel.setCreated(r.getCreatedWhen());
                            return ProgressEvent.success(resultModel, context);
                        }));

        verify(client).createRepository(eq(createRequest));
        verify(client).describeRepository(eq(describeRequest));

        assertThat(result.getStatus()).isEqualTo(OperationStatus.SUCCESS);
        final Model resultModel = result.getResourceModel();
        assertThat(resultModel.getArn()).isNotNull();
        assertThat(resultModel.getCreated()).isNotNull();

        Map<String, Object> callGraphs = context.getCallGraphs();
        assertThat(callGraphs.containsKey("client:createRepository.request")).isEqualTo(true);
        assertSame(requests[0], callGraphs.get("client:createRepository.request"));
        assertThat(callGraphs.containsKey("client:createRepository.response")).isEqualTo(true);
        assertSame(responses[0], callGraphs.get("client:createRepository.response"));
        assertThat(callGraphs.containsKey("client:readRepository.request")).isEqualTo(true);
        assertSame(describeRequests[0], callGraphs.get("client:readRepository.request"));
        assertThat(callGraphs.containsKey("client:readRepository.response")).isEqualTo(true);
        assertSame(describeResponses[0], callGraphs.get("client:readRepository.response"));
    }

    @Test
    public void throttedExceedRuntimeBailout() {
        final AmazonWebServicesClientProxy proxy = new AmazonWebServicesClientProxy(
            mock(LambdaLogger.class),
            MOCK,
            () -> Duration.ofSeconds(1).toMillis() // signal we have only 1s left.
        );
        final AwsServiceException.Builder builder = mock(AwsServiceException.Builder.class);
        final Model model = new Model();
        model.setRepoName("NewRepo");
        final StdCallbackContext context = new StdCallbackContext();
        final ServiceClient client = mock(ServiceClient.class);
        final ProxyClient<ServiceClient> svcClient = proxy.newProxy(() -> client);
        final SdkHttpResponse sdkHttpResponse = mock(SdkHttpResponse.class);
        when(sdkHttpResponse.statusCode()).thenReturn(429);

        final ProgressEvent<Model, StdCallbackContext> result =
            proxy.initiate("client:createRepository", svcClient, model, context)
                .request(m ->
                    new CreateRequest.Builder().repoName(m.getRepoName()).build())
                .retry(new Delay.Constant(5, 10, TimeUnit.SECONDS))
            .call((r, c) -> {
                throw new ThrottleException(AwsServiceException.builder()) {
                    private static final long serialVersionUID = 1L;
                    @Override
                    public AwsErrorDetails awsErrorDetails() {
                        return AwsErrorDetails.builder()
                            .errorCode("ThrottleException")
                            .errorMessage("Temporary Limit Exceeded")
                            .sdkHttpResponse(sdkHttpResponse)
                            .build();
                    }
                };
            }).done(ign -> ProgressEvent.success(model, context));

        assertThat(result.getStatus()).isEqualTo(OperationStatus.IN_PROGRESS);
    }

    @Test
    public void serviceCallWithStabilization() {
        AmazonWebServicesClientProxy proxy = new AmazonWebServicesClientProxy(
            mock(LambdaLogger.class),
            MOCK,
            () -> Duration.ofSeconds(1).toMillis() // signal we have only 1s left.
        );
        AwsServiceException.Builder builder = mock(AwsServiceException.Builder.class);
        int[] attempt = {2};
        Model model = new Model();
        model.setRepoName("NewRepo");
        StdCallbackContext context = new StdCallbackContext();
        ServiceClient client = mock(ServiceClient.class);
        ProxyClient<ServiceClient> svcClient = proxy.newProxy(() -> client);
        ProgressEvent<Model, StdCallbackContext> result =
            proxy.initiate("client:createRepository", svcClient, model, context)
                .request(m ->
                    new CreateRequest.Builder().repoName(m.getRepoName()).build())
                .retry(new Delay.Constant(5, 1, TimeUnit.SECONDS))
                .call((r, c) ->
                    c.injectCredentialsAndInvokeV2(r, c.client()::createRepository))
                .stabilize((request, response, client1, model1, context1) -> attempt[0]-- > 0)
                .exceptFilter((request, exception, client1, model1, context1) ->
                    exception instanceof ThrottleException)
                .done(ign -> ProgressEvent.success(model, context));

        assertThat(result.getStatus()).isEqualTo(OperationStatus.SUCCESS);
    }

    @Test
    public void throwNotRetryableException() {
        AmazonWebServicesClientProxy proxy = new AmazonWebServicesClientProxy(
            mock(LambdaLogger.class),
            MOCK,
            () -> Duration.ofSeconds(1).toMillis() // signal we have only 1s left.
        );
        AwsServiceException.Builder builder = mock(AwsServiceException.Builder.class);
        Model model = new Model();
        model.setRepoName("NewRepo");
        StdCallbackContext context = new StdCallbackContext();
        ServiceClient client = mock(ServiceClient.class);
        ProxyClient<ServiceClient> svcClient = proxy.newProxy(() -> client);
        ProgressEvent<Model, StdCallbackContext> result =
            proxy.initiate("client:createRepository", svcClient, model, context)
                .request(m ->
                    new CreateRequest.Builder().repoName(m.getRepoName()).build())
                .call((r, g) -> {
                    NonRetryableException e = NonRetryableException.builder().build();
                    throw e;
                }).success();
        assertThat(result.getStatus()).isEqualTo(OperationStatus.FAILED);

    }

    @Test
    public void throwOtherException() {
        AmazonWebServicesClientProxy proxy = new AmazonWebServicesClientProxy(
            mock(LambdaLogger.class),
            MOCK,
            () -> Duration.ofSeconds(1).toMillis() // signal we have only 1s left.
        );
        AwsServiceException.Builder builder = mock(AwsServiceException.Builder.class);
        Model model = new Model();
        model.setRepoName("NewRepo");
        StdCallbackContext context = new StdCallbackContext();
        ServiceClient client = mock(ServiceClient.class);
        ProxyClient<ServiceClient> svcClient = proxy.newProxy(() -> client);
        ProgressEvent<Model, StdCallbackContext> result =
            proxy.initiate("client:createRepository", svcClient, model, context)
                .request(m ->
                    new CreateRequest.Builder().repoName(m.getRepoName()).build())
                .call((r, g) -> {
                    throw new RuntimeException("Fail");
                }).success();
        assertThat(result.getStatus()).isEqualTo(OperationStatus.FAILED);

    }



}<|MERGE_RESOLUTION|>--- conflicted
+++ resolved
@@ -14,7 +14,8 @@
 */
 package com.amazonaws.cloudformation.proxy;
 
-import static org.assertj.core.api.Assertions.assertThat;
+import static org.assertj.core.api.Assertions.*;
+import static org.junit.jupiter.api.Assertions.*;
 import static org.mockito.ArgumentMatchers.any;
 import static org.mockito.ArgumentMatchers.eq;
 import static org.mockito.Mockito.mock;
@@ -36,11 +37,17 @@
 import com.amazonaws.services.cloudformation.model.DescribeStackEventsRequest;
 import com.amazonaws.services.cloudformation.model.DescribeStackEventsResult;
 import com.amazonaws.services.lambda.runtime.LambdaLogger;
-<<<<<<< HEAD
-=======
-
+
+import java.time.Duration;
+import java.util.Collections;
+import java.util.Map;
+import java.util.concurrent.CompletableFuture;
+import java.util.concurrent.ExecutionException;
+import java.util.concurrent.TimeUnit;
 
 import org.joda.time.Instant;
+import org.junit.jupiter.api.Test;
+
 import software.amazon.awssdk.auth.credentials.AwsSessionCredentials;
 import software.amazon.awssdk.auth.credentials.StaticCredentialsProvider;
 import software.amazon.awssdk.awscore.AwsRequestOverrideConfiguration;
@@ -51,39 +58,12 @@
 import software.amazon.awssdk.services.cloudformation.CloudFormationAsyncClient;
 import software.amazon.awssdk.services.cloudformation.CloudFormationClient;
 import software.amazon.awssdk.services.cloudformation.model.DescribeStackEventsResponse;
->>>>>>> bd25d535
-
-import java.time.Duration;
-import java.util.Collections;
-import java.util.Map;
-import java.util.concurrent.CompletableFuture;
-import java.util.concurrent.ExecutionException;
-import java.util.concurrent.TimeUnit;
-
-<<<<<<< HEAD
-import org.junit.jupiter.api.Test;
-
-import software.amazon.awssdk.awscore.AwsRequestOverrideConfiguration;
-import software.amazon.awssdk.services.cloudformation.CloudFormationAsyncClient;
-import software.amazon.awssdk.services.cloudformation.CloudFormationClient;
-import software.amazon.awssdk.services.cloudformation.model.DescribeStackEventsResponse;
-=======
-import static org.assertj.core.api.Assertions.*;
-import org.junit.jupiter.api.Test;
-import static org.junit.jupiter.api.Assertions.*;
-import static org.mockito.ArgumentMatchers.any;
-import static org.mockito.ArgumentMatchers.eq;
-import static org.mockito.Mockito.mock;
-import static org.mockito.Mockito.verify;
-import static org.mockito.Mockito.when;
->>>>>>> bd25d535
 
 public class AmazonWebServicesClientProxyTest {
     //
     // The same that is asserted inside the ServiceClient
     //
-    private final AwsSessionCredentials MockCreds = AwsSessionCredentials.create(
-        "accessKeyId", "secretKey", "token");
+    private final AwsSessionCredentials MockCreds = AwsSessionCredentials.create("accessKeyId", "secretKey", "token");
 
     @Test
     public void testInjectCredentialsAndInvoke() {
@@ -190,122 +170,104 @@
         assertThat(result.get()).isEqualTo(expectedResult);
     }
 
-    private final Credentials MOCK =
-       new Credentials("accessKeyId", "secretKey", "token");
+    private final Credentials MOCK = new Credentials("accessKeyId", "secretKey", "token");
+
     @Test
     public void badRequest() {
-        final AmazonWebServicesClientProxy proxy = new AmazonWebServicesClientProxy(
-            mock(LambdaLogger.class),
-            MOCK,
-            () -> Duration.ofMinutes(2).toMillis() // just keep going
+        final AmazonWebServicesClientProxy proxy = new AmazonWebServicesClientProxy(mock(LambdaLogger.class), MOCK,
+                                                                                    () -> Duration.ofMinutes(2).toMillis() // just
+                                                                                                                           // keep
+                                                                                                                           // going
         );
         final Model model = new Model();
         model.setRepoName("NewRepo");
         final StdCallbackContext context = new StdCallbackContext();
         final SdkHttpResponse sdkHttpResponse = mock(SdkHttpResponse.class);
         when(sdkHttpResponse.statusCode()).thenReturn(400);
-        final ProgressEvent<Model, StdCallbackContext> result =
-            proxy.initiate("client:createRespository", proxy.newProxy(() -> null), model, context)
-            .request(m ->
-                new CreateRequest.Builder().repoName(m.getRepoName()).build())
-            .call((r, c) -> {
-                throw new BadRequestException(mock(AwsServiceException.Builder.class)) {
-                    private static final long serialVersionUID = 1L;
-                    @Override
-                    public AwsErrorDetails awsErrorDetails() {
-                        return
-                            AwsErrorDetails.builder()
-                                .errorCode("BadRequest")
-                                .errorMessage("Bad Parameter in request")
-                                .sdkHttpResponse(sdkHttpResponse)
-                                .build();
-                    }
-                };
-            })
-            .done(o -> ProgressEvent.success(model, context));
+        final ProgressEvent<Model,
+            StdCallbackContext> result = proxy.initiate("client:createRespository", proxy.newProxy(() -> null), model, context)
+                .request(m -> new CreateRequest.Builder().repoName(m.getRepoName()).build()).call((r, c) -> {
+                    throw new BadRequestException(mock(AwsServiceException.Builder.class)) {
+                        private static final long serialVersionUID = 1L;
+
+                        @Override
+                        public AwsErrorDetails awsErrorDetails() {
+                            return AwsErrorDetails.builder().errorCode("BadRequest").errorMessage("Bad Parameter in request")
+                                .sdkHttpResponse(sdkHttpResponse).build();
+                        }
+                    };
+                }).done(o -> ProgressEvent.success(model, context));
         assertThat(result.getStatus()).isEqualTo(OperationStatus.FAILED);
         assertThat(result.getMessage()).contains("BadRequest");
     }
 
     @Test
     public void notFound() {
-        final AmazonWebServicesClientProxy proxy = new AmazonWebServicesClientProxy(
-            mock(LambdaLogger.class),
-            MOCK,
-            () -> Duration.ofMinutes(2).toMillis() // just keep going
+        final AmazonWebServicesClientProxy proxy = new AmazonWebServicesClientProxy(mock(LambdaLogger.class), MOCK,
+                                                                                    () -> Duration.ofMinutes(2).toMillis() // just
+                                                                                                                           // keep
+                                                                                                                           // going
         );
         final Model model = new Model();
         model.setRepoName("NewRepo");
         StdCallbackContext context = new StdCallbackContext();
         final SdkHttpResponse sdkHttpResponse = mock(SdkHttpResponse.class);
         when(sdkHttpResponse.statusCode()).thenReturn(404);
-        ProgressEvent<Model, StdCallbackContext> result =
-            proxy.initiate("client:createRespository", proxy.newProxy(() -> null), model, context)
-                .request(m ->
-                    new CreateRequest.Builder().repoName(m.getRepoName()).build())
-                .call((r, c) -> {
+        ProgressEvent<Model,
+            StdCallbackContext> result = proxy.initiate("client:createRespository", proxy.newProxy(() -> null), model, context)
+                .request(m -> new CreateRequest.Builder().repoName(m.getRepoName()).build()).call((r, c) -> {
                     throw new NotFoundException(mock(AwsServiceException.Builder.class)) {
                         private static final long serialVersionUID = 1L;
+
                         @Override
                         public AwsErrorDetails awsErrorDetails() {
-                            return
-                                AwsErrorDetails.builder()
-                                    .errorCode("NotFound")
-                                    .errorMessage("Repo not existing")
-                                    .sdkHttpResponse(sdkHttpResponse)
-                                    .build();
+                            return AwsErrorDetails.builder().errorCode("NotFound").errorMessage("Repo not existing")
+                                .sdkHttpResponse(sdkHttpResponse).build();
                         }
                     };
-                })
-                .done(o -> ProgressEvent.success(model, context));
+                }).done(o -> ProgressEvent.success(model, context));
         assertThat(result.getStatus()).isEqualTo(OperationStatus.FAILED);
         assertThat(result.getMessage()).contains("NotFound");
     }
 
     @Test
     public void accessDenied() {
-        final AmazonWebServicesClientProxy proxy = new AmazonWebServicesClientProxy(
-            mock(LambdaLogger.class),
-            MOCK,
-            () -> Duration.ofMinutes(2).toMillis() // just keep going
+        final AmazonWebServicesClientProxy proxy = new AmazonWebServicesClientProxy(mock(LambdaLogger.class), MOCK,
+                                                                                    () -> Duration.ofMinutes(2).toMillis() // just
+                                                                                                                           // keep
+                                                                                                                           // going
         );
         final Model model = new Model();
         model.setRepoName("NewRepo");
         final StdCallbackContext context = new StdCallbackContext();
         final SdkHttpResponse sdkHttpResponse = mock(SdkHttpResponse.class);
         when(sdkHttpResponse.statusCode()).thenReturn(401);
-        ProgressEvent<Model, StdCallbackContext> result =
-            proxy.initiate("client:createRespository", proxy.newProxy(() -> null), model, context)
-                .request(m ->
-                    new CreateRequest.Builder().repoName(m.getRepoName()).build())
-                .call((r, c) -> {
+        ProgressEvent<Model,
+            StdCallbackContext> result = proxy.initiate("client:createRespository", proxy.newProxy(() -> null), model, context)
+                .request(m -> new CreateRequest.Builder().repoName(m.getRepoName()).build()).call((r, c) -> {
                     throw new AccessDenied(AwsServiceException.builder()) {
                         private static final long serialVersionUID = 1L;
+
                         @Override
                         public AwsErrorDetails awsErrorDetails() {
-                            return AwsErrorDetails.builder()
-                                .errorCode("AccessDenied: 401")
-                                .errorMessage("Token Invalid")
-                                .sdkHttpResponse(sdkHttpResponse)
-                                .build();
+                            return AwsErrorDetails.builder().errorCode("AccessDenied: 401").errorMessage("Token Invalid")
+                                .sdkHttpResponse(sdkHttpResponse).build();
                         }
 
                     };
-                })
-                .done(o -> ProgressEvent.success(model, context));
+                }).done(o -> ProgressEvent.success(model, context));
         assertThat(result.getStatus()).isEqualTo(OperationStatus.FAILED);
         assertThat(result.getMessage()).contains("AccessDenied");
     }
 
     @Test
     public void throttleHandlingSuccess() {
-        AmazonWebServicesClientProxy proxy = new AmazonWebServicesClientProxy(
-            mock(LambdaLogger.class),
-            MOCK,
-            () -> Duration.ofMinutes(2).toMillis() // just keep going
+        AmazonWebServicesClientProxy proxy = new AmazonWebServicesClientProxy(mock(LambdaLogger.class), MOCK,
+                                                                              () -> Duration.ofMinutes(2).toMillis() // just keep
+                                                                                                                     // going
         );
         AwsServiceException.Builder builder = mock(AwsServiceException.Builder.class);
-        int[] attempt = {2};
+        int[] attempt = { 2 };
         Model model = new Model();
         model.setRepoName("NewRepo");
         StdCallbackContext context = new StdCallbackContext();
@@ -315,71 +277,51 @@
         DescribeResponse[] describeResponses = new DescribeResponse[1];
 
         final ServiceClient client = mock(ServiceClient.class);
-        final CreateRequest createRequest = new CreateRequest.Builder()
-            .repoName(model.getRepoName())
-            .overrideConfiguration(
-                AwsRequestOverrideConfiguration.builder()
-                    .credentialsProvider(
-                        StaticCredentialsProvider.create(MockCreds))
-                    .build()
-            )
+        final CreateRequest createRequest = new CreateRequest.Builder().repoName(model.getRepoName()).overrideConfiguration(
+            AwsRequestOverrideConfiguration.builder().credentialsProvider(StaticCredentialsProvider.create(MockCreds)).build())
             .build();
 
-        when(client.createRepository(eq(createRequest))).thenReturn(
-            new CreateResponse.Builder().repoName(model.getRepoName()).build());
-        final DescribeRequest describeRequest =
-            new DescribeRequest.Builder().repoName(model.getRepoName())
-                .overrideConfiguration(
-                    AwsRequestOverrideConfiguration.builder()
-                        .credentialsProvider(
-                            StaticCredentialsProvider.create(MockCreds))
-                        .build()
-                ).build();
-        when(client.describeRepository(eq(describeRequest))).thenReturn(
-            new DescribeResponse.Builder()
-                .repoName(model.getRepoName())
-                .repoArn("some-arn")
-                .createdWhen(Instant.now().toDate())
-                .build());
+        when(client.createRepository(eq(createRequest)))
+            .thenReturn(new CreateResponse.Builder().repoName(model.getRepoName()).build());
+        final DescribeRequest describeRequest = new DescribeRequest.Builder().repoName(model.getRepoName()).overrideConfiguration(
+            AwsRequestOverrideConfiguration.builder().credentialsProvider(StaticCredentialsProvider.create(MockCreds)).build())
+            .build();
+        when(client.describeRepository(eq(describeRequest))).thenReturn(new DescribeResponse.Builder()
+            .repoName(model.getRepoName()).repoArn("some-arn").createdWhen(Instant.now().toDate()).build());
 
         final ProxyClient<ServiceClient> svcClient = proxy.newProxy(() -> client);
 
         final SdkHttpResponse sdkHttpResponse = mock(SdkHttpResponse.class);
         when(sdkHttpResponse.statusCode()).thenReturn(429);
 
-        ProgressEvent<Model, StdCallbackContext> result =
-            proxy.initiate("client:createRepository", svcClient, model, context)
-                .request(m ->
-                    (requests[0] = new CreateRequest.Builder().repoName(m.getRepoName()).build()))
-                .retry(new Delay.Constant(1, 3, TimeUnit.SECONDS))
-                .call((r, c) -> {
+        ProgressEvent<Model,
+            StdCallbackContext> result = proxy.initiate("client:createRepository", svcClient, model, context)
+                .request(m -> (requests[0] = new CreateRequest.Builder().repoName(m.getRepoName()).build()))
+                .retry(new Delay.Constant(1, 3, TimeUnit.SECONDS)).call((r, c) -> {
                     if (attempt[0]-- > 0) {
                         throw new ThrottleException(builder) {
                             private static final long serialVersionUID = 1L;
+
                             @Override
                             public AwsErrorDetails awsErrorDetails() {
-                                return AwsErrorDetails.builder()
-                                    .errorCode("ThrottleException")
-                                    .errorMessage("Temporary Limit Exceeded")
-                                    .sdkHttpResponse(sdkHttpResponse)
-                                    .build();
+                                return AwsErrorDetails.builder().errorCode("ThrottleException")
+                                    .errorMessage("Temporary Limit Exceeded").sdkHttpResponse(sdkHttpResponse).build();
                             }
                         };
                     }
                     return (responses[0] = c.injectCredentialsAndInvokeV2(r, c.client()::createRepository));
                 })
-                .done((request, response, client1, model1, context1) ->
-                    proxy.initiate("client:readRepository", client1, model1, context1)
-                        .request(m -> (describeRequests[0] = new DescribeRequest.Builder().repoName(m.getRepoName()).build()))
-                        .call((r, c) ->
-                            (describeResponses[0] = c.injectCredentialsAndInvokeV2(r, c.client()::describeRepository)))
-                        .done(r -> {
-                            Model resultModel = new Model();
-                            resultModel.setRepoName(r.getRepoName());
-                            resultModel.setArn(r.getRepoArn());
-                            resultModel.setCreated(r.getCreatedWhen());
-                            return ProgressEvent.success(resultModel, context);
-                        }));
+                .done((request, response, client1, model1, context1) -> proxy
+                    .initiate("client:readRepository", client1, model1, context1)
+                    .request(m -> (describeRequests[0] = new DescribeRequest.Builder().repoName(m.getRepoName()).build()))
+                    .call((r, c) -> (describeResponses[0] = c.injectCredentialsAndInvokeV2(r, c.client()::describeRepository)))
+                    .done(r -> {
+                        Model resultModel = new Model();
+                        resultModel.setRepoName(r.getRepoName());
+                        resultModel.setArn(r.getRepoArn());
+                        resultModel.setCreated(r.getCreatedWhen());
+                        return ProgressEvent.success(resultModel, context);
+                    }));
 
         verify(client).createRepository(eq(createRequest));
         verify(client).describeRepository(eq(describeRequest));
@@ -402,10 +344,13 @@
 
     @Test
     public void throttedExceedRuntimeBailout() {
-        final AmazonWebServicesClientProxy proxy = new AmazonWebServicesClientProxy(
-            mock(LambdaLogger.class),
-            MOCK,
-            () -> Duration.ofSeconds(1).toMillis() // signal we have only 1s left.
+        final AmazonWebServicesClientProxy proxy = new AmazonWebServicesClientProxy(mock(LambdaLogger.class), MOCK,
+                                                                                    () -> Duration.ofSeconds(1).toMillis() // signal
+                                                                                                                           // we
+                                                                                                                           // have
+                                                                                                                           // only
+                                                                                                                           // 1s
+                                                                                                                           // left.
         );
         final AwsServiceException.Builder builder = mock(AwsServiceException.Builder.class);
         final Model model = new Model();
@@ -416,52 +361,45 @@
         final SdkHttpResponse sdkHttpResponse = mock(SdkHttpResponse.class);
         when(sdkHttpResponse.statusCode()).thenReturn(429);
 
-        final ProgressEvent<Model, StdCallbackContext> result =
-            proxy.initiate("client:createRepository", svcClient, model, context)
-                .request(m ->
-                    new CreateRequest.Builder().repoName(m.getRepoName()).build())
-                .retry(new Delay.Constant(5, 10, TimeUnit.SECONDS))
-            .call((r, c) -> {
-                throw new ThrottleException(AwsServiceException.builder()) {
-                    private static final long serialVersionUID = 1L;
-                    @Override
-                    public AwsErrorDetails awsErrorDetails() {
-                        return AwsErrorDetails.builder()
-                            .errorCode("ThrottleException")
-                            .errorMessage("Temporary Limit Exceeded")
-                            .sdkHttpResponse(sdkHttpResponse)
-                            .build();
-                    }
-                };
-            }).done(ign -> ProgressEvent.success(model, context));
+        final ProgressEvent<Model,
+            StdCallbackContext> result = proxy.initiate("client:createRepository", svcClient, model, context)
+                .request(m -> new CreateRequest.Builder().repoName(m.getRepoName()).build())
+                .retry(new Delay.Constant(5, 10, TimeUnit.SECONDS)).call((r, c) -> {
+                    throw new ThrottleException(AwsServiceException.builder()) {
+                        private static final long serialVersionUID = 1L;
+
+                        @Override
+                        public AwsErrorDetails awsErrorDetails() {
+                            return AwsErrorDetails.builder().errorCode("ThrottleException")
+                                .errorMessage("Temporary Limit Exceeded").sdkHttpResponse(sdkHttpResponse).build();
+                        }
+                    };
+                }).done(ign -> ProgressEvent.success(model, context));
 
         assertThat(result.getStatus()).isEqualTo(OperationStatus.IN_PROGRESS);
     }
 
     @Test
     public void serviceCallWithStabilization() {
-        AmazonWebServicesClientProxy proxy = new AmazonWebServicesClientProxy(
-            mock(LambdaLogger.class),
-            MOCK,
-            () -> Duration.ofSeconds(1).toMillis() // signal we have only 1s left.
+        AmazonWebServicesClientProxy proxy = new AmazonWebServicesClientProxy(mock(LambdaLogger.class), MOCK,
+                                                                              () -> Duration.ofSeconds(1).toMillis() // signal we
+                                                                                                                     // have only
+                                                                                                                     // 1s left.
         );
         AwsServiceException.Builder builder = mock(AwsServiceException.Builder.class);
-        int[] attempt = {2};
+        int[] attempt = { 2 };
         Model model = new Model();
         model.setRepoName("NewRepo");
         StdCallbackContext context = new StdCallbackContext();
         ServiceClient client = mock(ServiceClient.class);
         ProxyClient<ServiceClient> svcClient = proxy.newProxy(() -> client);
-        ProgressEvent<Model, StdCallbackContext> result =
-            proxy.initiate("client:createRepository", svcClient, model, context)
-                .request(m ->
-                    new CreateRequest.Builder().repoName(m.getRepoName()).build())
+        ProgressEvent<Model,
+            StdCallbackContext> result = proxy.initiate("client:createRepository", svcClient, model, context)
+                .request(m -> new CreateRequest.Builder().repoName(m.getRepoName()).build())
                 .retry(new Delay.Constant(5, 1, TimeUnit.SECONDS))
-                .call((r, c) ->
-                    c.injectCredentialsAndInvokeV2(r, c.client()::createRepository))
+                .call((r, c) -> c.injectCredentialsAndInvokeV2(r, c.client()::createRepository))
                 .stabilize((request, response, client1, model1, context1) -> attempt[0]-- > 0)
-                .exceptFilter((request, exception, client1, model1, context1) ->
-                    exception instanceof ThrottleException)
+                .exceptFilter((request, exception, client1, model1, context1) -> exception instanceof ThrottleException)
                 .done(ign -> ProgressEvent.success(model, context));
 
         assertThat(result.getStatus()).isEqualTo(OperationStatus.SUCCESS);
@@ -469,10 +407,10 @@
 
     @Test
     public void throwNotRetryableException() {
-        AmazonWebServicesClientProxy proxy = new AmazonWebServicesClientProxy(
-            mock(LambdaLogger.class),
-            MOCK,
-            () -> Duration.ofSeconds(1).toMillis() // signal we have only 1s left.
+        AmazonWebServicesClientProxy proxy = new AmazonWebServicesClientProxy(mock(LambdaLogger.class), MOCK,
+                                                                              () -> Duration.ofSeconds(1).toMillis() // signal we
+                                                                                                                     // have only
+                                                                                                                     // 1s left.
         );
         AwsServiceException.Builder builder = mock(AwsServiceException.Builder.class);
         Model model = new Model();
@@ -480,24 +418,21 @@
         StdCallbackContext context = new StdCallbackContext();
         ServiceClient client = mock(ServiceClient.class);
         ProxyClient<ServiceClient> svcClient = proxy.newProxy(() -> client);
-        ProgressEvent<Model, StdCallbackContext> result =
-            proxy.initiate("client:createRepository", svcClient, model, context)
-                .request(m ->
-                    new CreateRequest.Builder().repoName(m.getRepoName()).build())
-                .call((r, g) -> {
-                    NonRetryableException e = NonRetryableException.builder().build();
-                    throw e;
-                }).success();
+        ProgressEvent<Model, StdCallbackContext> result = proxy.initiate("client:createRepository", svcClient, model, context)
+            .request(m -> new CreateRequest.Builder().repoName(m.getRepoName()).build()).call((r, g) -> {
+                NonRetryableException e = NonRetryableException.builder().build();
+                throw e;
+            }).success();
         assertThat(result.getStatus()).isEqualTo(OperationStatus.FAILED);
 
     }
 
     @Test
     public void throwOtherException() {
-        AmazonWebServicesClientProxy proxy = new AmazonWebServicesClientProxy(
-            mock(LambdaLogger.class),
-            MOCK,
-            () -> Duration.ofSeconds(1).toMillis() // signal we have only 1s left.
+        AmazonWebServicesClientProxy proxy = new AmazonWebServicesClientProxy(mock(LambdaLogger.class), MOCK,
+                                                                              () -> Duration.ofSeconds(1).toMillis() // signal we
+                                                                                                                     // have only
+                                                                                                                     // 1s left.
         );
         AwsServiceException.Builder builder = mock(AwsServiceException.Builder.class);
         Model model = new Model();
@@ -505,17 +440,12 @@
         StdCallbackContext context = new StdCallbackContext();
         ServiceClient client = mock(ServiceClient.class);
         ProxyClient<ServiceClient> svcClient = proxy.newProxy(() -> client);
-        ProgressEvent<Model, StdCallbackContext> result =
-            proxy.initiate("client:createRepository", svcClient, model, context)
-                .request(m ->
-                    new CreateRequest.Builder().repoName(m.getRepoName()).build())
-                .call((r, g) -> {
-                    throw new RuntimeException("Fail");
-                }).success();
+        ProgressEvent<Model, StdCallbackContext> result = proxy.initiate("client:createRepository", svcClient, model, context)
+            .request(m -> new CreateRequest.Builder().repoName(m.getRepoName()).build()).call((r, g) -> {
+                throw new RuntimeException("Fail");
+            }).success();
         assertThat(result.getStatus()).isEqualTo(OperationStatus.FAILED);
 
     }
 
-
-
 }