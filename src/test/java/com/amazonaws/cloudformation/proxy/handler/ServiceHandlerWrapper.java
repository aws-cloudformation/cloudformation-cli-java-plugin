/*
* Copyright 2010-2019 Amazon.com, Inc. or its affiliates. All Rights Reserved.
*
* Licensed under the Apache License, Version 2.0 (the "License").
* You may not use this file except in compliance with the License.
* A copy of the License is located at
*
*  http://aws.amazon.com/apache2.0
*
* or in the "license" file accompanying this file. This file is distributed
* on an "AS IS" BASIS, WITHOUT WARRANTIES OR CONDITIONS OF ANY KIND, either
* express or implied. See the License for the specific language governing
* permissions and limitations under the License.
*/
package com.amazonaws.cloudformation.proxy.handler;

import com.amazonaws.cloudformation.Action;
import com.amazonaws.cloudformation.LambdaWrapper;
import com.amazonaws.cloudformation.injection.CredentialsProvider;
import com.amazonaws.cloudformation.loggers.LogPublisher;
import com.amazonaws.cloudformation.metrics.MetricsPublisher;
import com.amazonaws.cloudformation.proxy.AmazonWebServicesClientProxy;
import com.amazonaws.cloudformation.proxy.CallbackAdapter;
import com.amazonaws.cloudformation.proxy.HandlerErrorCode;
import com.amazonaws.cloudformation.proxy.HandlerRequest;
import com.amazonaws.cloudformation.proxy.LoggerProxy;
import com.amazonaws.cloudformation.proxy.ProgressEvent;
import com.amazonaws.cloudformation.proxy.ResourceHandlerRequest;
import com.amazonaws.cloudformation.proxy.StdCallbackContext;
import com.amazonaws.cloudformation.proxy.service.ServiceClient;
import com.amazonaws.cloudformation.resource.SchemaValidator;
import com.amazonaws.cloudformation.resource.Serializer;
import com.amazonaws.cloudformation.scheduler.CloudWatchScheduler;
import com.fasterxml.jackson.core.type.TypeReference;

import java.io.IOException;
import java.io.InputStream;

import org.mockito.Mockito;

public class ServiceHandlerWrapper extends LambdaWrapper<Model, StdCallbackContext> {

    private final ServiceClient serviceClient;

    public ServiceHandlerWrapper(final CallbackAdapter<Model> callbackAdapter,
                                 final CredentialsProvider platformCredentialsProvider,
                                 final CredentialsProvider resourceOwnerLoggingCredentialsProvider,
                                 final LogPublisher resourceOwnerEventsLogger,
                                 final LogPublisher platformEventsLogger,
                                 final MetricsPublisher platformMetricsPublisher,
                                 final MetricsPublisher resourceOwnerMetricsPublisher,
                                 final CloudWatchScheduler scheduler,
                                 final SchemaValidator validator,
                                 final Serializer serializer,
                                 final ServiceClient client) {
        super(callbackAdapter, platformCredentialsProvider, resourceOwnerLoggingCredentialsProvider, platformEventsLogger, resourceOwnerEventsLogger, platformMetricsPublisher, resourceOwnerMetricsPublisher, scheduler, validator, serializer);
        this.serviceClient = client;
    }

    @Override
    protected ResourceHandlerRequest<Model> transform(final HandlerRequest<Model, StdCallbackContext> request)
        throws IOException {
        final Model desiredResourceState;
        final Model previousResourceState;

        if (request != null && request.getRequestData() != null && request.getRequestData().getResourceProperties() != null) {
            desiredResourceState = request.getRequestData().getResourceProperties();
        } else {
            desiredResourceState = null;
        }

        if (request != null && request.getRequestData() != null
            && request.getRequestData().getPreviousResourceProperties() != null) {
            previousResourceState = request.getRequestData().getPreviousResourceProperties();
        } else {
            previousResourceState = null;
        }

        return new ResourceHandlerRequest<>(request.getRequestData().getLogicalResourceId(), desiredResourceState,
                                            previousResourceState, request.getBearerToken());
    }

    @Override
    protected InputStream provideResourceSchema() {
        return getClass().getResourceAsStream("model.json");
    }

    @Override
    public ProgressEvent<Model, StdCallbackContext> invokeHandler(final AmazonWebServicesClientProxy proxy,
                                                                  final ResourceHandlerRequest<Model> request,
                                                                  final Action action,
                                                                  final StdCallbackContext callbackContext)
        throws Exception {
        switch (action) {
            case CREATE:
<<<<<<< HEAD
                return new CreateHandler(serviceClient).handleRequest(
                    proxy, request, callbackContext, Mockito.mock(LoggerProxy.class));

            case READ:
                return new ReadHandler(serviceClient).handleRequest(
                    proxy, request, callbackContext, Mockito.mock(LoggerProxy.class));
=======
                return new CreateHandler(serviceClient).handleRequest(proxy, request, callbackContext,
                    new LoggerProxy(Mockito.mock(LambdaLogger.class)));

            case READ:
                return new ReadHandler(serviceClient).handleRequest(proxy, request, callbackContext,
                    new LoggerProxy(Mockito.mock(LambdaLogger.class)));
>>>>>>> 074d20fd

            default:
                return ProgressEvent.failed(request.getDesiredResourceState(), callbackContext,
                    HandlerErrorCode.GeneralServiceException, "Not Implemented");
        }
    }

    @Override
    protected TypeReference<HandlerRequest<Model, StdCallbackContext>> getTypeReference() {
        return new TypeReference<HandlerRequest<Model, StdCallbackContext>>() {
        };
    }
}<|MERGE_RESOLUTION|>--- conflicted
+++ resolved
@@ -53,7 +53,9 @@
                                  final SchemaValidator validator,
                                  final Serializer serializer,
                                  final ServiceClient client) {
-        super(callbackAdapter, platformCredentialsProvider, resourceOwnerLoggingCredentialsProvider, platformEventsLogger, resourceOwnerEventsLogger, platformMetricsPublisher, resourceOwnerMetricsPublisher, scheduler, validator, serializer);
+        super(callbackAdapter, platformCredentialsProvider, resourceOwnerLoggingCredentialsProvider, platformEventsLogger,
+              resourceOwnerEventsLogger, platformMetricsPublisher, resourceOwnerMetricsPublisher, scheduler, validator,
+              serializer);
         this.serviceClient = client;
     }
 
@@ -93,21 +95,12 @@
         throws Exception {
         switch (action) {
             case CREATE:
-<<<<<<< HEAD
-                return new CreateHandler(serviceClient).handleRequest(
-                    proxy, request, callbackContext, Mockito.mock(LoggerProxy.class));
-
-            case READ:
-                return new ReadHandler(serviceClient).handleRequest(
-                    proxy, request, callbackContext, Mockito.mock(LoggerProxy.class));
-=======
                 return new CreateHandler(serviceClient).handleRequest(proxy, request, callbackContext,
-                    new LoggerProxy(Mockito.mock(LambdaLogger.class)));
+                    Mockito.mock(LoggerProxy.class));
 
             case READ:
                 return new ReadHandler(serviceClient).handleRequest(proxy, request, callbackContext,
-                    new LoggerProxy(Mockito.mock(LambdaLogger.class)));
->>>>>>> 074d20fd
+                    Mockito.mock(LoggerProxy.class));
 
             default:
                 return ProgressEvent.failed(request.getDesiredResourceState(), callbackContext,
