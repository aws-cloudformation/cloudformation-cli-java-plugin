/*
* Copyright 2010-2019 Amazon.com, Inc. or its affiliates. All Rights Reserved.
*
* Licensed under the Apache License, Version 2.0 (the "License").
* You may not use this file except in compliance with the License.
* A copy of the License is located at
*
*  http://aws.amazon.com/apache2.0
*
* or in the "license" file accompanying this file. This file is distributed
* on an "AS IS" BASIS, WITHOUT WARRANTIES OR CONDITIONS OF ANY KIND, either
* express or implied. See the License for the specific language governing
* permissions and limitations under the License.
*/
package com.amazonaws.cloudformation.proxy.handler;

import com.amazonaws.cloudformation.proxy.AmazonWebServicesClientProxy;
import com.amazonaws.cloudformation.proxy.LoggerProxy;
import com.amazonaws.cloudformation.proxy.ProgressEvent;
import com.amazonaws.cloudformation.proxy.ProxyClient;
import com.amazonaws.cloudformation.proxy.ResourceHandlerRequest;
import com.amazonaws.cloudformation.proxy.StdCallbackContext;
import com.amazonaws.cloudformation.proxy.service.DescribeRequest;
import com.amazonaws.cloudformation.proxy.service.ServiceClient;

public class ReadHandler {

    private final ServiceClient client;

    ReadHandler(ServiceClient client) {
        this.client = client;
    }

<<<<<<< HEAD
    public ProgressEvent<Model, StdCallbackContext> handleRequest(
        final AmazonWebServicesClientProxy proxy,
        final ResourceHandlerRequest<Model> request,
        final StdCallbackContext context,
        final LoggerProxy loggerProxy) {
=======
    public ProgressEvent<Model, StdCallbackContext> handleRequest(final AmazonWebServicesClientProxy proxy,
                                                                  final ResourceHandlerRequest<Model> request,
                                                                  final StdCallbackContext context,
                                                                  final Logger logger) {
>>>>>>> 074d20fd

        final Model model = request.getDesiredResourceState();
        final StdCallbackContext cxt = context == null ? new StdCallbackContext() : context;
        ProxyClient<ServiceClient> client = proxy.newProxy(() -> this.client);
        return proxy.initiate("client:readRepository", client, model, cxt).request(m -> {
            DescribeRequest.Builder builder = new DescribeRequest.Builder();
            builder.repoName(m.getRepoName());
            return builder.build();
        }).call((r, c) -> c.injectCredentialsAndInvokeV2(r, c.client()::describeRepository)).done(r -> {
            model.setRepoName(r.getRepoName());
            model.setArn(r.getRepoArn());
            model.setCreated(r.getCreatedWhen());
            return ProgressEvent.success(model, context);
        });
    }

}<|MERGE_RESOLUTION|>--- conflicted
+++ resolved
@@ -31,18 +31,10 @@
         this.client = client;
     }
 
-<<<<<<< HEAD
-    public ProgressEvent<Model, StdCallbackContext> handleRequest(
-        final AmazonWebServicesClientProxy proxy,
-        final ResourceHandlerRequest<Model> request,
-        final StdCallbackContext context,
-        final LoggerProxy loggerProxy) {
-=======
     public ProgressEvent<Model, StdCallbackContext> handleRequest(final AmazonWebServicesClientProxy proxy,
                                                                   final ResourceHandlerRequest<Model> request,
                                                                   final StdCallbackContext context,
-                                                                  final Logger logger) {
->>>>>>> 074d20fd
+                                                                  final LoggerProxy loggerProxy) {
 
         final Model model = request.getDesiredResourceState();
         final StdCallbackContext cxt = context == null ? new StdCallbackContext() : context;
