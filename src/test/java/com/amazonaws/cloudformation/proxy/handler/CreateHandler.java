/*
* Copyright 2010-2019 Amazon.com, Inc. or its affiliates. All Rights Reserved.
*
* Licensed under the Apache License, Version 2.0 (the "License").
* You may not use this file except in compliance with the License.
* A copy of the License is located at
*
*  http://aws.amazon.com/apache2.0
*
* or in the "license" file accompanying this file. This file is distributed
* on an "AS IS" BASIS, WITHOUT WARRANTIES OR CONDITIONS OF ANY KIND, either
* express or implied. See the License for the specific language governing
* permissions and limitations under the License.
*/
package com.amazonaws.cloudformation.proxy.handler;

import com.amazonaws.cloudformation.proxy.AmazonWebServicesClientProxy;
import com.amazonaws.cloudformation.proxy.LoggerProxy;
import com.amazonaws.cloudformation.proxy.ProgressEvent;
import com.amazonaws.cloudformation.proxy.ProxyClient;
import com.amazonaws.cloudformation.proxy.ResourceHandlerRequest;
import com.amazonaws.cloudformation.proxy.StdCallbackContext;
import com.amazonaws.cloudformation.proxy.service.CreateRequest;
import com.amazonaws.cloudformation.proxy.service.ServiceClient;

public class CreateHandler {

    private final ServiceClient client;

    public CreateHandler(ServiceClient client) {
        this.client = client;
    }

<<<<<<< HEAD

    public ProgressEvent<Model, StdCallbackContext> handleRequest(
        final AmazonWebServicesClientProxy proxy,
        final ResourceHandlerRequest<Model> request,
        final StdCallbackContext context,
        final LoggerProxy loggerProxy) {
=======
    public ProgressEvent<Model, StdCallbackContext> handleRequest(final AmazonWebServicesClientProxy proxy,
                                                                  final ResourceHandlerRequest<Model> request,
                                                                  final StdCallbackContext context,
                                                                  final Logger logger) {
>>>>>>> 074d20fd

        final Model model = request.getDesiredResourceState();
        final StdCallbackContext cxt = context == null ? new StdCallbackContext() : context;

        ProxyClient<ServiceClient> client = proxy.newProxy(() -> this.client);
<<<<<<< HEAD
        return proxy.initiate("client:createRepository", client, model, cxt)
                .request((m) -> {
                    CreateRequest.Builder builder = new CreateRequest.Builder();
                    builder.repoName(m.getRepoName());
                    return builder.build();
                })
                .call((r, c) -> c.injectCredentialsAndInvokeV2(r, c.client()::createRepository))
                .done((request1, response, client1, model1, context1) ->
                    new ReadHandler(this.client).handleRequest(proxy, request, cxt, loggerProxy)
                );
=======
        return proxy.initiate("client:createRepository", client, model, cxt).request((m) -> {
            CreateRequest.Builder builder = new CreateRequest.Builder();
            builder.repoName(m.getRepoName());
            return builder.build();
        }).call((r, c) -> c.injectCredentialsAndInvokeV2(r, c.client()::createRepository))
            .done((request1, response, client1, model1, context1) -> new ReadHandler(this.client).handleRequest(proxy, request,
                cxt, logger));
>>>>>>> 074d20fd
    }

}<|MERGE_RESOLUTION|>--- conflicted
+++ resolved
@@ -31,44 +31,23 @@
         this.client = client;
     }
 
-<<<<<<< HEAD
-
-    public ProgressEvent<Model, StdCallbackContext> handleRequest(
-        final AmazonWebServicesClientProxy proxy,
-        final ResourceHandlerRequest<Model> request,
-        final StdCallbackContext context,
-        final LoggerProxy loggerProxy) {
-=======
     public ProgressEvent<Model, StdCallbackContext> handleRequest(final AmazonWebServicesClientProxy proxy,
                                                                   final ResourceHandlerRequest<Model> request,
                                                                   final StdCallbackContext context,
-                                                                  final Logger logger) {
->>>>>>> 074d20fd
+                                                                  final LoggerProxy loggerProxy) {
 
         final Model model = request.getDesiredResourceState();
         final StdCallbackContext cxt = context == null ? new StdCallbackContext() : context;
 
         ProxyClient<ServiceClient> client = proxy.newProxy(() -> this.client);
-<<<<<<< HEAD
-        return proxy.initiate("client:createRepository", client, model, cxt)
-                .request((m) -> {
-                    CreateRequest.Builder builder = new CreateRequest.Builder();
-                    builder.repoName(m.getRepoName());
-                    return builder.build();
-                })
-                .call((r, c) -> c.injectCredentialsAndInvokeV2(r, c.client()::createRepository))
-                .done((request1, response, client1, model1, context1) ->
-                    new ReadHandler(this.client).handleRequest(proxy, request, cxt, loggerProxy)
-                );
-=======
         return proxy.initiate("client:createRepository", client, model, cxt).request((m) -> {
             CreateRequest.Builder builder = new CreateRequest.Builder();
             builder.repoName(m.getRepoName());
             return builder.build();
         }).call((r, c) -> c.injectCredentialsAndInvokeV2(r, c.client()::createRepository))
             .done((request1, response, client1, model1, context1) -> new ReadHandler(this.client).handleRequest(proxy, request,
-                cxt, logger));
->>>>>>> 074d20fd
+                cxt, loggerProxy));
+
     }
 
 }