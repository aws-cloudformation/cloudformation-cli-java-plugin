/*
* Copyright 2010-2019 Amazon.com, Inc. or its affiliates. All Rights Reserved.
*
* Licensed under the Apache License, Version 2.0 (the "License").
* You may not use this file except in compliance with the License.
* A copy of the License is located at
*
*  http://aws.amazon.com/apache2.0
*
* or in the "license" file accompanying this file. This file is distributed
* on an "AS IS" BASIS, WITHOUT WARRANTIES OR CONDITIONS OF ANY KIND, either
* express or implied. See the License for the specific language governing
* permissions and limitations under the License.
*/
package com.amazonaws.cloudformation.proxy;

import static org.assertj.core.api.Assertions.assertThat;

import com.amazonaws.cloudformation.TestContext;
import com.amazonaws.cloudformation.TestModel;
import com.amazonaws.cloudformation.exceptions.ResourceNotFoundException;
import com.amazonaws.cloudformation.resource.Serializer;
import com.fasterxml.jackson.core.JsonProcessingException;

import org.json.JSONObject;
import org.junit.jupiter.api.Test;

public class ProgressEventTest {

    @Test
    public void testDefaultFailedHandler() {
        final ProgressEvent<TestModel, TestContext> progressEvent = ProgressEvent
            .defaultFailureHandler(new RuntimeException("test error"), HandlerErrorCode.InternalFailure);

        assertThat(progressEvent.getCallbackContext()).isNull();
        assertThat(progressEvent.getCallbackDelaySeconds()).isEqualTo(0);
        assertThat(progressEvent.getErrorCode()).isEqualTo(HandlerErrorCode.InternalFailure);
        assertThat(progressEvent.getMessage()).isEqualTo("test error");
        assertThat(progressEvent.getResourceModel()).isNull();
        assertThat(progressEvent.getResourceModels()).isNull();
        assertThat(progressEvent.getStatus()).isEqualTo(OperationStatus.FAILED);
    }

    @Test
    public void testDefaultInProgressHandler() {
        final TestModel model = TestModel.builder().property1("abc").property2(123).build();
        final TestContext callbackContet = TestContext.builder().contextPropertyA("def").build();
        final ProgressEvent<TestModel,
            TestContext> progressEvent = ProgressEvent.defaultInProgressHandler(callbackContet, 3, model);

        assertThat(progressEvent.getCallbackContext()).isEqualTo(callbackContet);
        assertThat(progressEvent.getCallbackDelaySeconds()).isEqualTo(3);
        assertThat(progressEvent.getErrorCode()).isNull();
        assertThat(progressEvent.getMessage()).isNull();
        assertThat(progressEvent.getResourceModel()).isEqualTo(model);
        assertThat(progressEvent.getResourceModels()).isNull();
        assertThat(progressEvent.getStatus()).isEqualTo(OperationStatus.IN_PROGRESS);
    }

    @Test
    public void testDefaultSuccessHandler() {
        final TestModel model = TestModel.builder().property1("abc").property2(123).build();
        final ProgressEvent<TestModel, TestContext> progressEvent = ProgressEvent.defaultSuccessHandler(model);

        assertThat(progressEvent.getCallbackContext()).isNull();
        assertThat(progressEvent.getCallbackDelaySeconds()).isEqualTo(0);
        assertThat(progressEvent.getErrorCode()).isNull();
        assertThat(progressEvent.getMessage()).isNull();
        assertThat(progressEvent.getResourceModel()).isEqualTo(model);
        assertThat(progressEvent.getResourceModels()).isNull();
        assertThat(progressEvent.getStatus()).isEqualTo(OperationStatus.SUCCESS);
    }

    @Test
<<<<<<< HEAD
    public void testOnSuccessMethod_Success() {
        final TestModel model = TestModel.builder().property1("abc").property2(123).build();
        final ProgressEvent<TestModel, TestContext> progressEvent = ProgressEvent.defaultSuccessHandler(model);

        progressEvent.onSuccess((ProgressEvent<TestModel, TestContext> testModelTestContextProgressEvent) -> progressEvent);
        progressEvent.isSuccess();
        progressEvent.isInProgressCallbackDelay();
    }

    @Test
    public void testOnSuccessMethod_NoStatus() {
        final TestModel model = TestModel.builder().property1("abc").property2(123).build();
        final ProgressEvent<TestModel, TestContext> progressEvent = ProgressEvent.defaultSuccessHandler(model);
        progressEvent.setStatus(null);

        progressEvent.onSuccess((ProgressEvent<TestModel, TestContext> testModelTestContextProgressEvent) -> progressEvent);
        progressEvent.isSuccess();
        progressEvent.isInProgressCallbackDelay();
    }

    @Test
    public void testOnSuccessMethod_InProgress1() {
        final TestModel model = TestModel.builder().property1("abc").property2(123).build();
        final ProgressEvent<TestModel, TestContext> progressEvent = ProgressEvent.defaultInProgressHandler(null, 30, model);

        progressEvent.onSuccess((ProgressEvent<TestModel, TestContext> testModelTestContextProgressEvent) -> progressEvent);
        progressEvent.isSuccess();
        progressEvent.isInProgressCallbackDelay();
    }

    @Test
    public void testOnSuccessMethod_InProgress2() {
        final TestModel model = TestModel.builder().property1("abc").property2(123).build();
        final ProgressEvent<TestModel, TestContext> progressEvent = ProgressEvent.defaultInProgressHandler(null, 0, model);

        progressEvent.onSuccess((ProgressEvent<TestModel, TestContext> testModelTestContextProgressEvent) -> progressEvent);
        progressEvent.isSuccess();
        progressEvent.isInProgressCallbackDelay();
    }

    @Test
    public void testOnSuccessMethod_Failed() {
        final ProgressEvent<TestModel, TestContext> progressEvent = ProgressEvent.defaultFailureHandler(
            new ResourceNotFoundException(new RuntimeException("Sorry")), HandlerErrorCode.InternalFailure);

        progressEvent.onSuccess((ProgressEvent<TestModel, TestContext> testModelTestContextProgressEvent) -> progressEvent);
=======
    public void testOnSuccessChain() {
        final TestModel model = TestModel.builder().property1("abc").property2(123).build();
        final ProgressEvent<TestModel, TestContext> progressEvent = ProgressEvent.defaultSuccessHandler(model);
        final ProgressEvent<TestModel, TestContext> chained = progressEvent
            .onSuccess(e -> ProgressEvent.failed(e.getResourceModel(), null, HandlerErrorCode.ServiceLimitExceeded, "Exceeded"));

        assertThat(chained.getCallbackContext()).isNull();
        assertThat(chained.getCallbackDelaySeconds()).isEqualTo(0);
        assertThat(chained.getErrorCode()).isEqualTo(HandlerErrorCode.ServiceLimitExceeded);
        assertThat(chained.getStatus()).isEqualTo(OperationStatus.FAILED);
        assertThat(chained.getMessage()).isEqualTo("Exceeded");
        assertThat(chained.isFailed()).isEqualTo(true);
        assertThat(chained.isInProgress()).isEqualTo(false);
        assertThat(chained.isInProgressCallbackDelay()).isEqualTo(false);
>>>>>>> fe4f0f36
    }

    @Test
    public void progressEvent_serialize_shouldReturnJson() throws JsonProcessingException {
        final ProgressEvent<String, String> progressEvent = ProgressEvent.defaultSuccessHandler("");
        final Serializer serializer = new Serializer();
        final JSONObject json = serializer.serialize(progressEvent);

        // careful if you add new properties here. downstream has to be able to handle
        // them
        assertThat(json).hasToString("{\"callbackDelaySeconds\":0,\"resourceModel\":\"\",\"status\":\"SUCCESS\"}");
    }
}<|MERGE_RESOLUTION|>--- conflicted
+++ resolved
@@ -72,7 +72,23 @@
     }
 
     @Test
-<<<<<<< HEAD
+    public void testOnSuccessChain() {
+        final TestModel model = TestModel.builder().property1("abc").property2(123).build();
+        final ProgressEvent<TestModel, TestContext> progressEvent = ProgressEvent.defaultSuccessHandler(model);
+        final ProgressEvent<TestModel, TestContext> chained = progressEvent
+                .onSuccess(e -> ProgressEvent.failed(e.getResourceModel(), null, HandlerErrorCode.ServiceLimitExceeded, "Exceeded"));
+
+        assertThat(chained.getCallbackContext()).isNull();
+        assertThat(chained.getCallbackDelaySeconds()).isEqualTo(0);
+        assertThat(chained.getErrorCode()).isEqualTo(HandlerErrorCode.ServiceLimitExceeded);
+        assertThat(chained.getStatus()).isEqualTo(OperationStatus.FAILED);
+        assertThat(chained.getMessage()).isEqualTo("Exceeded");
+        assertThat(chained.isFailed()).isEqualTo(true);
+        assertThat(chained.isInProgress()).isEqualTo(false);
+        assertThat(chained.isInProgressCallbackDelay()).isEqualTo(false);
+    }
+
+    @Test
     public void testOnSuccessMethod_Success() {
         final TestModel model = TestModel.builder().property1("abc").property2(123).build();
         final ProgressEvent<TestModel, TestContext> progressEvent = ProgressEvent.defaultSuccessHandler(model);
@@ -119,22 +135,6 @@
             new ResourceNotFoundException(new RuntimeException("Sorry")), HandlerErrorCode.InternalFailure);
 
         progressEvent.onSuccess((ProgressEvent<TestModel, TestContext> testModelTestContextProgressEvent) -> progressEvent);
-=======
-    public void testOnSuccessChain() {
-        final TestModel model = TestModel.builder().property1("abc").property2(123).build();
-        final ProgressEvent<TestModel, TestContext> progressEvent = ProgressEvent.defaultSuccessHandler(model);
-        final ProgressEvent<TestModel, TestContext> chained = progressEvent
-            .onSuccess(e -> ProgressEvent.failed(e.getResourceModel(), null, HandlerErrorCode.ServiceLimitExceeded, "Exceeded"));
-
-        assertThat(chained.getCallbackContext()).isNull();
-        assertThat(chained.getCallbackDelaySeconds()).isEqualTo(0);
-        assertThat(chained.getErrorCode()).isEqualTo(HandlerErrorCode.ServiceLimitExceeded);
-        assertThat(chained.getStatus()).isEqualTo(OperationStatus.FAILED);
-        assertThat(chained.getMessage()).isEqualTo("Exceeded");
-        assertThat(chained.isFailed()).isEqualTo(true);
-        assertThat(chained.isInProgress()).isEqualTo(false);
-        assertThat(chained.isInProgressCallbackDelay()).isEqualTo(false);
->>>>>>> fe4f0f36
     }
 
     @Test
