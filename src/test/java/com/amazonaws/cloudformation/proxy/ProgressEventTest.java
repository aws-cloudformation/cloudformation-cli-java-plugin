/*
* Copyright 2010-2019 Amazon.com, Inc. or its affiliates. All Rights Reserved.
*
* Licensed under the Apache License, Version 2.0 (the "License").
* You may not use this file except in compliance with the License.
* A copy of the License is located at
*
*  http://aws.amazon.com/apache2.0
*
* or in the "license" file accompanying this file. This file is distributed
* on an "AS IS" BASIS, WITHOUT WARRANTIES OR CONDITIONS OF ANY KIND, either
* express or implied. See the License for the specific language governing
* permissions and limitations under the License.
*/
package com.amazonaws.cloudformation.proxy;

import static org.assertj.core.api.Assertions.assertThat;

import com.amazonaws.cloudformation.TestContext;
import com.amazonaws.cloudformation.TestModel;
import com.amazonaws.cloudformation.resource.Serializer;
import com.fasterxml.jackson.core.JsonProcessingException;

import org.json.JSONObject;
import org.junit.jupiter.api.Test;

public class ProgressEventTest {

    @Test
    public void testDefaultFailedHandler() {
        final ProgressEvent<TestModel, TestContext> progressEvent = ProgressEvent
            .defaultFailureHandler(new RuntimeException("test error"), HandlerErrorCode.InternalFailure);

        assertThat(progressEvent.getCallbackContext()).isNull();
        assertThat(progressEvent.getCallbackDelaySeconds()).isEqualTo(0);
        assertThat(progressEvent.getErrorCode()).isEqualTo(HandlerErrorCode.InternalFailure);
        assertThat(progressEvent.getMessage()).isEqualTo("test error");
        assertThat(progressEvent.getResourceModel()).isNull();
        assertThat(progressEvent.getResourceModels()).isNull();
        assertThat(progressEvent.getStatus()).isEqualTo(OperationStatus.FAILED);
    }

    @Test
    public void testDefaultInProgressHandler() {
        final TestModel model = TestModel.builder().property1("abc").property2(123).build();
        final TestContext callbackContet = TestContext.builder().contextPropertyA("def").build();
        final ProgressEvent<TestModel,
            TestContext> progressEvent = ProgressEvent.defaultInProgressHandler(callbackContet, 3, model);

        assertThat(progressEvent.getCallbackContext()).isEqualTo(callbackContet);
        assertThat(progressEvent.getCallbackDelaySeconds()).isEqualTo(3);
        assertThat(progressEvent.getErrorCode()).isNull();
        assertThat(progressEvent.getMessage()).isNull();
        assertThat(progressEvent.getResourceModel()).isEqualTo(model);
        assertThat(progressEvent.getResourceModels()).isNull();
        assertThat(progressEvent.getStatus()).isEqualTo(OperationStatus.IN_PROGRESS);
    }

    @Test
    public void testDefaultSuccessHandler() {
        final TestModel model = TestModel.builder().property1("abc").property2(123).build();
        final ProgressEvent<TestModel, TestContext> progressEvent = ProgressEvent.defaultSuccessHandler(model);

        assertThat(progressEvent.getCallbackContext()).isNull();
        assertThat(progressEvent.getCallbackDelaySeconds()).isEqualTo(0);
        assertThat(progressEvent.getErrorCode()).isNull();
        assertThat(progressEvent.getMessage()).isNull();
        assertThat(progressEvent.getResourceModel()).isEqualTo(model);
        assertThat(progressEvent.getResourceModels()).isNull();
        assertThat(progressEvent.getStatus()).isEqualTo(OperationStatus.SUCCESS);
    }

    @Test
<<<<<<< HEAD
    public void testOnSuccessChain() {
        final TestModel model = TestModel.builder().property1("abc").property2(123).build();
        final ProgressEvent<TestModel, TestContext> progressEvent = ProgressEvent.defaultSuccessHandler(model);
        final ProgressEvent<TestModel, TestContext> chained = progressEvent
            .onSuccess(e -> ProgressEvent.failed(e.getResourceModel(), null, HandlerErrorCode.ServiceLimitExceeded, "Exceeded"));

        assertThat(chained.getCallbackContext()).isNull();
        assertThat(chained.getCallbackDelaySeconds()).isEqualTo(0);
        assertThat(chained.getErrorCode()).isEqualTo(HandlerErrorCode.ServiceLimitExceeded);
        assertThat(chained.getStatus()).isEqualTo(OperationStatus.FAILED);
        assertThat(chained.getMessage()).isEqualTo("Exceeded");
        assertThat(chained.isFailed()).isEqualTo(true);
        assertThat(chained.isInProgress()).isEqualTo(false);
        assertThat(chained.isInProgressCallbackDelay()).isEqualTo(false);
=======
    public void progressEvent_serialize_shouldReturnJson() throws JsonProcessingException {
        final ProgressEvent<String, String> progressEvent = ProgressEvent.defaultSuccessHandler("");
        final Serializer serializer = new Serializer();
        final JSONObject json = serializer.serialize(progressEvent);

        // careful if you add new properties here. downstream has to be able to handle
        // them
        assertThat(json).hasToString("{\"callbackDelaySeconds\":0,\"resourceModel\":\"\",\"status\":\"SUCCESS\"}");
>>>>>>> 8f4cc94f
    }
}<|MERGE_RESOLUTION|>--- conflicted
+++ resolved
@@ -71,7 +71,6 @@
     }
 
     @Test
-<<<<<<< HEAD
     public void testOnSuccessChain() {
         final TestModel model = TestModel.builder().property1("abc").property2(123).build();
         final ProgressEvent<TestModel, TestContext> progressEvent = ProgressEvent.defaultSuccessHandler(model);
@@ -86,7 +85,9 @@
         assertThat(chained.isFailed()).isEqualTo(true);
         assertThat(chained.isInProgress()).isEqualTo(false);
         assertThat(chained.isInProgressCallbackDelay()).isEqualTo(false);
-=======
+    }
+    
+    @Test
     public void progressEvent_serialize_shouldReturnJson() throws JsonProcessingException {
         final ProgressEvent<String, String> progressEvent = ProgressEvent.defaultSuccessHandler("");
         final Serializer serializer = new Serializer();
@@ -95,6 +96,5 @@
         // careful if you add new properties here. downstream has to be able to handle
         // them
         assertThat(json).hasToString("{\"callbackDelaySeconds\":0,\"resourceModel\":\"\",\"status\":\"SUCCESS\"}");
->>>>>>> 8f4cc94f
     }
 }