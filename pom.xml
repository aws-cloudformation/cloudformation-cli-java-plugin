<?xml version="1.0" encoding="UTF-8"?>
<project xmlns="http://maven.apache.org/POM/4.0.0" xmlns:xsi="http://www.w3.org/2001/XMLSchema-instance" xsi:schemaLocation="http://maven.apache.org/POM/4.0.0 http://maven.apache.org/xsd/maven-4.0.0.xsd">
    <modelVersion>4.0.0</modelVersion>
    <groupId>com.amazonaws.cloudformation</groupId>
    <artifactId>aws-cloudformation-rpdk-java-plugin</artifactId>
    <version>1.0</version>
    <name>AWS CloudFormation RPDK Java Plugin</name>
    <description>The CloudFormation Resource Provider Development Kit (RPDK) allows you to author your own resource providers that can be used by CloudFormation. This plugin library helps to provide runtime bindings for the execution of your providers by CloudFormation.
    </description>
    <url>https://aws.amazon.com/cloudformation</url>
    <licenses>
        <license>
            <name>Apache License, Version 2.0</name>
            <url>https://aws.amazon.com/apache2.0</url>
            <distribution>repo</distribution>
        </license>
    </licenses>
    <properties>
        <maven.compiler.source>1.8</maven.compiler.source>
        <maven.compiler.target>1.8</maven.compiler.target>
        <project.build.sourceEncoding>UTF-8</project.build.sourceEncoding>
        <project.reporting.outputEncoding>UTF-8</project.reporting.outputEncoding>
        <awssdk.version>2.5.69</awssdk.version>
        <checkstyle.version>8.18</checkstyle.version>
        <commons-io.version>2.6</commons-io.version>
        <jackson.version>2.9.7</jackson.version>
        <maven-checkstyle-plugin.version>3.1.0</maven-checkstyle-plugin.version>
        <mockito.version>2.26.0</mockito.version>
        <spotbugs.version>3.1.11</spotbugs.version>
        <spotless.version>1.23.1</spotless.version>
    </properties>
    <!-- https://docs.aws.amazon.com/sdk-for-java/v2/developer-guide/setup-project-maven.html -->
    <dependencyManagement>
        <dependencies>
            <dependency>
                <groupId>software.amazon.awssdk</groupId>
                <artifactId>bom</artifactId>
                <version>${awssdk.version}</version>
                <type>pom</type>
                <scope>import</scope>
            </dependency>
        </dependencies>
    </dependencyManagement>
    <dependencies>
        <!-- https://mvnrepository.com/artifact/com.github.everit-org.json-schema/org.everit.json.schema -->
        <dependency>
            <groupId>com.amazonaws.cloudformation</groupId>
            <artifactId>aws-cloudformation-resource-schema</artifactId>
            <version>1.0.0</version>
        </dependency>
        <!-- https://mvnrepository.com/artifact/com.fasterxml.jackson.dataformat/jackson-databind -->
        <dependency>
            <groupId>com.fasterxml.jackson.core</groupId>
            <artifactId>jackson-databind</artifactId>
            <version>${jackson.version}</version>
        </dependency>
        <!-- https://mvnrepository.com/artifact/com.fasterxml.jackson.dataformat/jackson-dataformat-cbor -->
        <dependency>
            <groupId>com.fasterxml.jackson.dataformat</groupId>
            <artifactId>jackson-dataformat-cbor</artifactId>
            <version>${jackson.version}</version>
        </dependency>
        <!-- https://mvnrepository.com/artifact/org.projectlombok/lombok -->
        <dependency>
            <groupId>org.projectlombok</groupId>
            <artifactId>lombok</artifactId>
            <version>1.18.8</version>
            <scope>provided</scope>
        </dependency>
        <!-- https://mvnrepository.com/artifact/org.json/json -->
        <dependency>
            <groupId>org.json</groupId>
            <artifactId>json</artifactId>
            <version>20180813</version>
        </dependency>
        <!-- https://mvnrepository.com/artifact/com.amazonaws/aws-java-sdk-core -->
        <dependency>
            <groupId>com.amazonaws</groupId>
            <artifactId>aws-java-sdk-core</artifactId>
            <version>1.11.555</version>
        </dependency>
        <!-- https://mvnrepository.com/artifact/com.amazonaws/aws-lambda-java-core -->
        <dependency>
            <groupId>com.amazonaws</groupId>
            <artifactId>aws-lambda-java-core</artifactId>
            <version>1.2.0</version>
        </dependency>
        <!-- AWS Java SDK v2 Dependencies -->
        <dependency>
            <groupId>software.amazon.awssdk</groupId>
            <artifactId>sdk-core</artifactId>
            <version>${awssdk.version}</version>
        </dependency>
        <dependency>
            <groupId>software.amazon.awssdk</groupId>
            <artifactId>utils</artifactId>
            <version>${awssdk.version}</version>
        </dependency>
        <dependency>
            <groupId>software.amazon.awssdk</groupId>
            <artifactId>cloudformation</artifactId>
            <version>${awssdk.version}</version>
        </dependency>
        <dependency>
            <groupId>software.amazon.awssdk</groupId>
            <artifactId>cloudwatch</artifactId>
            <version>${awssdk.version}</version>
        </dependency>
        <dependency>
            <groupId>software.amazon.awssdk</groupId>
            <artifactId>cloudwatchevents</artifactId>
            <version>${awssdk.version}</version>
        </dependency>
        <!-- https://mvnrepository.com/artifact/commons-io/commons-io -->
        <dependency>
            <groupId>commons-io</groupId>
            <artifactId>commons-io</artifactId>
            <version>${commons-io.version}</version>
        </dependency>
        <!-- https://mvnrepository.com/artifact/org.apache.commons/commons-lang3 -->
        <dependency>
            <groupId>org.apache.commons</groupId>
            <artifactId>commons-lang3</artifactId>
            <version>3.9</version>
        </dependency>
        <!-- https://mvnrepository.com/artifact/com.google.guava/guava -->
        <dependency>
            <groupId>com.google.guava</groupId>
            <artifactId>guava</artifactId>
            <version>27.1-jre</version>
        </dependency>
        <!-- https://mvnrepository.com/artifact/com.amazonaws/aws-java-sdk-cloudformation -->
        <dependency>
            <groupId>com.amazonaws</groupId>
            <artifactId>aws-java-sdk-cloudformation</artifactId>
            <version>1.11.555</version>
            <scope>test</scope>
        </dependency>
        <!-- https://mvnrepository.com/artifact/org.assertj/assertj-core -->
        <dependency>
            <groupId>org.assertj</groupId>
            <artifactId>assertj-core</artifactId>
            <version>3.12.2</version>
            <scope>test</scope>
        </dependency>
        <!-- https://mvnrepository.com/artifact/org.junit.jupiter/junit-jupiter -->
        <dependency>
            <groupId>org.junit.jupiter</groupId>
            <artifactId>junit-jupiter</artifactId>
            <version>5.5.0-M1</version>
            <scope>test</scope>
        </dependency>
        <!-- https://mvnrepository.com/artifact/org.mockito/mockito-core -->
        <dependency>
            <groupId>org.mockito</groupId>
            <artifactId>mockito-core</artifactId>
            <version>${mockito.version}</version>
            <scope>test</scope>
        </dependency>
        <!-- https://mvnrepository.com/artifact/org.mockito/mockito-junit-jupiter -->
        <dependency>
            <groupId>org.mockito</groupId>
            <artifactId>mockito-junit-jupiter</artifactId>
            <version>${mockito.version}</version>
            <scope>test</scope>
        </dependency>
        <!-- https://mvnrepository.com/artifact/com.diffplug.spotless/spotless-maven-plugin -->
        <dependency>
            <groupId>com.diffplug.spotless</groupId>
            <artifactId>spotless-maven-plugin</artifactId>
            <version>${spotless.version}</version>
        </dependency>
        <dependency>
            <groupId>software.amazon.awssdk</groupId>
            <artifactId>build-tools</artifactId>
            <version>1.0</version>
        </dependency>
    </dependencies>
    <build>
        <plugins>
            <!-- https://github.com/diffplug/spotless/tree/master/plugin-maven -->
            <plugin>
                <groupId>com.diffplug.spotless</groupId>
                <artifactId>spotless-maven-plugin</artifactId>
                <version>${spotless.version}</version>
                <configuration>
                    <java>
                        <eclipse>
                            <!-- This formatter covers alot of linting, but not 100% of what checkstyle will enforce -->
                            <file>${basedir}/src/main/resources/com/amazonaws/cloudformation/eclipse-java-formatter.xml</file>
                            <version>4.11.0</version>
                        </eclipse>
                        <licenseHeader>
                            <file>licenseHeader</file>
                        </licenseHeader>
                        <removeUnusedImports/>
                        <importOrder>
                            <order>com,java,javax,org,software</order>
                        </importOrder>
                    </java>
                </configuration>
                <executions>
                    <execution>
                        <id>lint</id>
                        <phase>validate</phase>
                        <goals>
                            <goal>apply</goal>
                        </goals>
                    </execution>
                </executions>
            </plugin>
            <plugin>
                <groupId>org.apache.maven.plugins</groupId>
                <artifactId>maven-compiler-plugin</artifactId>
                <version>3.8.0</version>
                <configuration>
                    <showWarnings>true</showWarnings>
                    <compilerArgs>
                        <arg>-Xlint:all,-options,-processing</arg>
                        <arg>-Werror</arg>
                    </compilerArgs>
                </configuration>
            </plugin>
            <plugin>
                <groupId>org.apache.maven.plugins</groupId>
                <artifactId>maven-shade-plugin</artifactId>
                <version>3.2.0</version>
                <configuration>
                    <createDependencyReducedPom>false</createDependencyReducedPom>
                </configuration>
                <executions>
                    <execution>
                        <phase>package</phase>
                        <goals>
                            <goal>shade</goal>
                        </goals>
                    </execution>
                </executions>
            </plugin>
            <plugin>
                <artifactId>maven-surefire-plugin</artifactId>
                <version>3.0.0-M3</version>
            </plugin>
            <plugin>
                <groupId>org.jacoco</groupId>
                <artifactId>jacoco-maven-plugin</artifactId>
                <version>0.8.4</version>
                <executions>
                    <execution>
                        <goals>
                            <goal>prepare-agent</goal>
                        </goals>
                    </execution>
                    <execution>
                        <id>report</id>
                        <phase>test</phase>
                        <goals>
                            <goal>report</goal>
                        </goals>
                    </execution>
                    <execution>
                        <id>jacoco-check</id>
                        <goals>
                            <goal>check</goal>
                        </goals>
                        <configuration>
                            <rules>
                                <rule>
                                    <element>BUNDLE</element>
                                    <limits>
                                        <limit>
                                            <counter>BRANCH</counter>
                                            <value>COVEREDRATIO</value>
<<<<<<< HEAD
                                            <minimum>0.75</minimum>
=======
                                            <minimum>0.72</minimum>
                                        </limit>
                                        <limit>
                                            <counter>LINE</counter>
                                            <value>COVEREDRATIO</value>
                                            <minimum>0.83</minimum>
>>>>>>> bd25d535
                                        </limit>
                                        <limit>
                                            <counter>INSTRUCTION</counter>
                                            <value>COVEREDRATIO</value>
<<<<<<< HEAD
                                            <minimum>0.81</minimum>
=======
                                            <minimum>0.84</minimum>
>>>>>>> bd25d535
                                        </limit>
                                    </limits>
                                </rule>
                            </rules>
                        </configuration>
                    </execution>
                </executions>
            </plugin>
            <plugin>
                <groupId>com.github.spotbugs</groupId>
                <artifactId>spotbugs-maven-plugin</artifactId>
                <version>${spotbugs.version}</version>
                <executions>
                    <execution>
                        <id>findbugs</id>
                        <phase>process-classes</phase>
                        <goals>
                            <goal>check</goal>
                        </goals>
                    </execution>
                </executions>
                <configuration>
                    <failOnError>true</failOnError>
                    <fork>false</fork>
                    <spotbugsXmlOutput>true</spotbugsXmlOutput>
                    <excludeFilterFile>src/main/resources/com/amazonaws/cloudformation/spotbugs-suppressions.xml</excludeFilterFile>
                    <threshold>Low</threshold>
                    <effort>Max</effort>
                </configuration>
            </plugin>
            <plugin>
                <groupId>org.apache.maven.plugins</groupId>
                <artifactId>maven-checkstyle-plugin</artifactId>
                <version>${maven-checkstyle-plugin.version}</version>
                <dependencies>
                    <dependency>
                        <groupId>com.puppycrawl.tools</groupId>
                        <artifactId>checkstyle</artifactId>
                        <version>${checkstyle.version}</version>
                    </dependency>
                    <dependency>
                        <groupId>software.amazon.awssdk</groupId>
                        <artifactId>build-tools</artifactId>
                        <version>1.0</version>
                    </dependency>
                </dependencies>
                <executions>
                    <execution>
                        <id>checkstyle</id>
                        <phase>validate</phase>
                        <goals>
                            <goal>check</goal>
                        </goals>
                    </execution>
                </executions>
                <configuration>
                    <configLocation>src/main/resources/com/amazonaws/cloudformation/checkstyle.xml</configLocation>
                    <suppressionsLocation>src/main/resources/com/amazonaws/cloudformation/checkstyle-suppressions.xml</suppressionsLocation>
                    <consoleOutput>true</consoleOutput>
                    <failsOnError>true</failsOnError>
                    <logViolationsToConsole>true</logViolationsToConsole>
                    <failOnViolation>true</failOnViolation>
                </configuration>
            </plugin>
        </plugins>
    </build>
</project><|MERGE_RESOLUTION|>--- conflicted
+++ resolved
@@ -271,25 +271,12 @@
                                         <limit>
                                             <counter>BRANCH</counter>
                                             <value>COVEREDRATIO</value>
-<<<<<<< HEAD
                                             <minimum>0.75</minimum>
-=======
-                                            <minimum>0.72</minimum>
-                                        </limit>
-                                        <limit>
-                                            <counter>LINE</counter>
-                                            <value>COVEREDRATIO</value>
-                                            <minimum>0.83</minimum>
->>>>>>> bd25d535
                                         </limit>
                                         <limit>
                                             <counter>INSTRUCTION</counter>
                                             <value>COVEREDRATIO</value>
-<<<<<<< HEAD
-                                            <minimum>0.81</minimum>
-=======
-                                            <minimum>0.84</minimum>
->>>>>>> bd25d535
+                                            <minimum>0.85</minimum>
                                         </limit>
                                     </limits>
                                 </rule>
