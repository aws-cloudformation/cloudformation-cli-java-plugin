# pylint: disable=useless-super-delegation,too-many-locals
# pylint doesn't recognize abstract methods
import logging
import shutil
from collections import namedtuple

from rpdk.core.data_loaders import resource_stream
from rpdk.core.exceptions import InternalError, SysExitRecommendedError
from rpdk.core.init import input_with_validation
from rpdk.core.jsonutils.resolver import resolve_models
from rpdk.core.plugin_base import LanguagePlugin

from .resolver import translate_type
from .utils import safe_reserved, validate_codegen_model, validate_namespace

LOG = logging.getLogger(__name__)

OPERATIONS = ("Create", "Read", "Update", "Delete", "List")
EXECUTABLE = "cfn"
AWSCODEGEN = namedtuple(
    "AWSCODEGEN",
    "default guided default_code guided_code",
    defaults=("default", "guided_aws", "1", "2"),
)
CODEGEN = AWSCODEGEN()


def logdebug(func: object):
    def wrapper(*args, **kwargs):
        log_msg = func.__name__ if not func.__doc__ else func.__doc__
        entry_message = "{} started".format(log_msg)
        LOG.debug(entry_message)
        if "entity" in kwargs:
            writing_message = "Writing {}".format(kwargs["entity"])
            LOG.debug(writing_message)
        result = func(*args, **kwargs)
        exit_message = "{} complete".format(log_msg)
        LOG.debug(exit_message)
        return result

    return wrapper


class JavaArchiveNotFoundError(SysExitRecommendedError):
    pass


class JavaLanguagePlugin(LanguagePlugin):
    MODULE_NAME = __name__
    RUNTIME = "java8"
    ENTRY_POINT = "{}.HandlerWrapper::handleRequest"
    TEST_ENTRY_POINT = "{}.HandlerWrapper::testEntrypoint"
    CODE_URI = "./target/{}-1.0-SNAPSHOT.jar"

    def __init__(self):
        self.env = self._setup_jinja_env(
            trim_blocks=True, lstrip_blocks=True, keep_trailing_newline=True
        )
        self.codegen_template_path = None
        self.env.filters["translate_type"] = translate_type
        self.env.filters["safe_reserved"] = safe_reserved
        self.namespace = None
        self.package_name = None

    def _namespace_from_project(self, project):
        try:
            self.namespace = project.settings["namespace"]
        except KeyError:
            # fallback provided to be backwards compatible
            fallback = ("com",) + project.type_info
            namespace = tuple(safe_reserved(s.lower()) for s in fallback)
            self.namespace = project.settings["namespace"] = namespace
            project._write_settings("java")  # pylint: disable=protected-access

        self.package_name = ".".join(self.namespace)

    def _prompt_for_namespace(self, project):
        if project.type_info[0] == "AWS":
            namespace = ("software", "amazon") + project.type_info[1:]
        else:
            namespace = ("com",) + project.type_info

        namespace = tuple(safe_reserved(s.lower()) for s in namespace)

        prompt = "Enter a package name (empty for default '{}'): ".format(
            ".".join(namespace)
        )

        self.namespace = input_with_validation(prompt, validate_namespace(namespace))
        project.settings["namespace"] = self.namespace
        self.package_name = ".".join(self.namespace)

    @staticmethod
    def _prompt_for_codegen_model(project):
        prompt = "Choose codegen model - 1 (default) or 2 (guided-aws): "

        codegen_model = input_with_validation(
            prompt, validate_codegen_model(CODEGEN.default)
        )

        project.settings["codegen_template_path"] = CODEGEN.default

        if codegen_model == CODEGEN.guided_code:
            project.settings["codegen_template_path"] = CODEGEN.guided

    def _get_template(self, project, stage, name):
        return self.env.get_template(
            stage + "/" + project.settings["codegen_template_path"] + "/" + name
        )

    @staticmethod
    def _is_aws_guided(project: object) -> bool:
        return project.settings["codegen_template_path"] == CODEGEN.guided

    @logdebug
    def _writing_component(
        self, project: object, src: str, entity: str, **kwargs,
    ) -> None:
        """Writing module"""

        stub_entity: str = kwargs.get("stub_entity")
        operation: str = kwargs.get("operation")
        pojo_name: str = kwargs.get("pojo_name")

        if not stub_entity:
            stub_entity = entity

        template = self._get_template(project, "init", stub_entity)
        path = src / entity
        contents = template.render(
            package_name=self.package_name, operation=operation, pojo_name=pojo_name,
        )
        project.safewrite(path, contents)

    @logdebug
    def init(self, project):
        """Init"""
        self._prompt_for_namespace(project)

        self._prompt_for_codegen_model(project)

        self._init_settings(project)

        # maven folder structure
        src = (project.root / "src" / "main" / "java").joinpath(*self.namespace)
        LOG.debug("Making source folder structure: %s", src)
        src.mkdir(parents=True, exist_ok=True)
        tst = (project.root / "src" / "test" / "java").joinpath(*self.namespace)
        LOG.debug("Making test folder structure: %s", tst)
        tst.mkdir(parents=True, exist_ok=True)

        # initialize shared files
<<<<<<< HEAD
        LOG.debug("Writing project configuration")
=======
>>>>>>> 28f887d0
        self.init_shared(project, src)

        # write specialized generated files
        if self._is_aws_guided(project):
            self.init_guided_aws(project, src, tst)
        else:
            self.init_default(project, src, tst)

<<<<<<< HEAD
        LOG.debug("Init complete")

    def init_shared(self, project, src):
=======
    @logdebug
    def init_shared(self, project, src):
        """Writing project configuration"""
>>>>>>> 28f887d0
        # .gitignore
        path = project.root / ".gitignore"
        LOG.debug("Writing .gitignore: %s", path)
        contents = resource_stream(__name__, "data/java.gitignore").read()
        project.safewrite(path, contents)

        # pom.xml
        path = project.root / "pom.xml"
        LOG.debug("Writing Maven POM: %s", path)
        template = self.env.get_template("init/shared/pom.xml")
        artifact_id = "{}-handler".format(project.hypenated_name)
        contents = template.render(
            group_id=self.package_name,
            artifact_id=artifact_id,
            executable=EXECUTABLE,
            schema_file_name=project.schema_filename,
            package_name=self.package_name,
        )
        project.safewrite(path, contents)

        # lombok.config
        path = project.root / "lombok.config"
        LOG.debug("Writing Lombok Config: %s", path)
        template = self.env.get_template("init/shared/lombok.config")
        contents = template.render()
        project.safewrite(path, contents)

        LOG.debug("Writing callback context")
        template = self.env.get_template("init/shared/CallbackContext.java")
        path = src / "CallbackContext.java"
        contents = template.render(package_name=self.package_name)
        project.safewrite(path, contents)

        path = src / "Configuration.java"
        LOG.debug("Writing configuration: %s", path)
        template = self.env.get_template("init/shared/StubConfiguration.java")
        contents = template.render(
            package_name=self.package_name,
            schema_file_name=project.schema_filename,
            pojo_name="ResourceModel",
        )
        project.safewrite(path, contents)

        # CloudFormation/SAM template for handler lambda
        path = project.root / "template.yml"
        LOG.debug("Writing SAM template: %s", path)
        template = self.env.get_template(
            "template.yml"
        )  # this template is in the CLI itself
        handler_params = {
            "Handler": project.entrypoint,
            "Runtime": project.runtime,
            "CodeUri": self.CODE_URI.format(artifact_id),
        }
        contents = template.render(
            resource_type=project.type_name,
            functions={
                "TypeFunction": handler_params,
                "TestEntrypoint": {
                    **handler_params,
                    "Handler": project.test_entrypoint,
                },
            },
        )
        project.safewrite(path, contents)

        # generate docs
        path = project.root / "README.md"
        LOG.debug("Writing README: %s", path)
        template = self.env.get_template("init/shared/README.md")
        contents = template.render(
            type_name=project.type_name,
            schema_path=project.schema_path,
            executable=EXECUTABLE,
        )
        project.safewrite(path, contents)

    @logdebug
    def init_default(self, project, src, tst):
        """Writing handlers and tests"""
        self.init_handlers(project, src, tst)

    @logdebug
    def init_guided_aws(self, project, src, tst):
        """Writing handlers and tests"""
        self.init_handlers(project, src, tst)

        self._writing_component(project, src, entity="Translator.java")
        self._writing_component(project, src, entity="ClientBuilder.java")
        self._writing_component(project, src, entity="BaseHandlerStd.java")
        self._writing_component(project, tst, entity="AbstractTestBase.java")

    @logdebug
    def init_handlers(self, project, src, tst):
        """Writing stub handlers and tests"""
        pojo_name = "ResourceModel"
        for operation in OPERATIONS:
            entity = "{}Handler.java".format(operation)
            entity_test = "{}HandlerTest.java".format(operation)

            stub_entity = "Stub{}Handler.java".format(
                operation if operation == "List" or self._is_aws_guided(project) else ""
            )
            stub_entity_test = "Stub{}HandlerTest.java".format(
                operation if operation == "List" else ""
            )

            self._writing_component(
                project,
                src,
                entity=entity,
                stub_entity=stub_entity,
                operation=operation,
                pojo_name=pojo_name,
            )
            self._writing_component(
                project,
                tst,
                entity=entity_test,
                stub_entity=stub_entity_test,
                operation=operation,
                pojo_name=pojo_name,
            )

    def _init_settings(self, project):
        project.runtime = self.RUNTIME
        project.entrypoint = self.ENTRY_POINT.format(self.package_name)
        project.test_entrypoint = self.TEST_ENTRY_POINT.format(self.package_name)

    @staticmethod
    def _get_generated_root(project):
        return project.root / "target" / "generated-sources" / "rpdk"

    @staticmethod
    def _get_generated_tests_root(project):
        return project.root / "target" / "generated-test-sources" / "rpdk"

    @logdebug
    def generate(self, project):
        """Generate"""

        self._namespace_from_project(project)

        # clean generated files
        generated_root = self._get_generated_root(project)
        LOG.debug("Removing generated sources: %s", generated_root)
        shutil.rmtree(generated_root, ignore_errors=True)
        generated_tests_root = self._get_generated_tests_root(project)
        LOG.debug("Removing generated tests: %s", generated_tests_root)
        shutil.rmtree(generated_tests_root, ignore_errors=True)

        # create generated sources and tests directories
        src = generated_root.joinpath(*self.namespace)
        LOG.debug("Making generated folder structure: %s", src)
        src.mkdir(parents=True, exist_ok=True)

        test_src = generated_tests_root.joinpath(*self.namespace)
        LOG.debug("Making generated tests folder structure: %s", test_src)
        test_src.mkdir(parents=True, exist_ok=True)

        # write generated handler integration with LambdaWrapper
        path = src / "HandlerWrapper.java"
        LOG.debug("Writing handler wrapper: %s", path)
        template = self.env.get_template("generate/HandlerWrapper.java")
        contents = template.render(
            package_name=self.package_name,
            operations=project.schema.get("handlers", {}).keys(),
            pojo_name="ResourceModel",
        )
        project.overwrite(path, contents)

        path = src / "BaseConfiguration.java"
        LOG.debug("Writing base configuration: %s", path)
        template = self.env.get_template("generate/BaseConfiguration.java")
        contents = template.render(
            package_name=self.package_name,
            schema_file_name=project.schema_filename,
            pojo_name="ResourceModel",
        )
        project.overwrite(path, contents)

        path = src / "BaseHandler.java"
        LOG.debug("Writing base handler: %s", path)
        template = self.env.get_template("generate/BaseHandler.java")
        contents = template.render(
            package_name=self.package_name,
            operations=OPERATIONS,
            pojo_name="ResourceModel",
        )
        project.overwrite(path, contents)

        # generate POJOs
        models = resolve_models(project.schema)

        LOG.debug("Writing %d POJOs", len(models))

        base_template = self.env.get_template("generate/ResourceModel.java")
        pojo_template = self.env.get_template("generate/POJO.java")

        for model_name, properties in models.items():
            path = src / "{}.java".format(model_name)
            LOG.debug("%s POJO: %s", model_name, path)

            if model_name == "ResourceModel":
                contents = base_template.render(
                    type_name=project.type_name,
                    package_name=self.package_name,
                    model_name=model_name,
                    properties=properties,
                    primaryIdentifier=project.schema.get("primaryIdentifier", []),
                    additionalIdentifiers=project.schema.get(
                        "additionalIdentifiers", []
                    ),
                )
            else:
                contents = pojo_template.render(
                    package_name=self.package_name,
                    model_name=model_name,
                    properties=properties,
                )
            project.overwrite(path, contents)

    @staticmethod
    def _find_jar(project):
        jar_glob = list(
            (project.root / "target").glob("{}-*.jar".format(project.hypenated_name))
        )
        if not jar_glob:
            LOG.debug("No Java ARchives match")
            raise JavaArchiveNotFoundError(
                "No JAR artifact was found.\n"
                "Please run 'mvn package' or the equivalent command "
                "in your IDE to compile and package the code."
            )

        if len(jar_glob) > 1:
            LOG.debug(
                "Multiple Java ARchives match: %s",
                ", ".join(str(path) for path in jar_glob),
            )
            raise InternalError("Multiple JARs match")

        return jar_glob[0]

    @logdebug
    def package(self, project, zip_file):
        """Packaging Java project"""

        def write_with_relative_path(path):
            relative = path.relative_to(project.root)
            zip_file.write(path.resolve(), str(relative))

        jar = self._find_jar(project)
        write_with_relative_path(jar)
        write_with_relative_path(project.root / "pom.xml")

        for path in (project.root / "src").rglob("*"):
            if path.is_file():
                write_with_relative_path(path)

        # include these for completeness...
        # we'd probably auto-gen then again, but it can't hurt
        for path in (project.root / "target" / "generated-sources").rglob("*"):
            if path.is_file():
                write_with_relative_path(path)<|MERGE_RESOLUTION|>--- conflicted
+++ resolved
@@ -114,7 +114,7 @@
 
     @logdebug
     def _writing_component(
-        self, project: object, src: str, entity: str, **kwargs,
+        self, project: object, src: str, entity: str, **kwargs  # noqa: C816
     ) -> None:
         """Writing module"""
 
@@ -128,7 +128,7 @@
         template = self._get_template(project, "init", stub_entity)
         path = src / entity
         contents = template.render(
-            package_name=self.package_name, operation=operation, pojo_name=pojo_name,
+            package_name=self.package_name, operation=operation, pojo_name=pojo_name
         )
         project.safewrite(path, contents)
 
@@ -150,10 +150,6 @@
         tst.mkdir(parents=True, exist_ok=True)
 
         # initialize shared files
-<<<<<<< HEAD
-        LOG.debug("Writing project configuration")
-=======
->>>>>>> 28f887d0
         self.init_shared(project, src)
 
         # write specialized generated files
@@ -162,15 +158,9 @@
         else:
             self.init_default(project, src, tst)
 
-<<<<<<< HEAD
-        LOG.debug("Init complete")
-
-    def init_shared(self, project, src):
-=======
     @logdebug
     def init_shared(self, project, src):
         """Writing project configuration"""
->>>>>>> 28f887d0
         # .gitignore
         path = project.root / ".gitignore"
         LOG.debug("Writing .gitignore: %s", path)
