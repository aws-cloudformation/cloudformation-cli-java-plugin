# fixture and parameter have the same name
# pylint: disable=redefined-outer-name,protected-access
import xml.etree.ElementTree as ET
from unittest.mock import MagicMock, Mock, patch

import yaml

import pytest
from rpdk.core.exceptions import InternalError, SysExitRecommendedError
from rpdk.core.project import Project
from rpdk.java.codegen import (
    InvalidMavenPOMError,
    JavaArchiveNotFoundError,
    JavaLanguagePlugin,
    JavaPluginNotFoundError,
    JavaPluginVersionNotSupportedError,
)

RESOURCE = "DZQWCC"


@pytest.fixture(params=["1", "2"])
def project(tmpdir, request):
    def mock_input_with_validation(prompt, validate):  # pylint: disable=unused-argument
        if prompt.startswith("Enter a package name"):
            return ("software", "amazon", "foo", RESOURCE.lower())
        if prompt.startswith("Choose codegen model"):
            return request.param
        return ""

    project = Project(root=tmpdir)
    mock_cli = MagicMock(side_effect=mock_input_with_validation)
    with patch.dict(
        "rpdk.core.plugin_registry.PLUGIN_REGISTRY",
        {"test": lambda: JavaLanguagePlugin},
        clear=True,
    ), patch("rpdk.java.codegen.input_with_validation", new=mock_cli):
        project.init(
            "AWS::Foo::{}".format(RESOURCE),
            "test",
            {"namespace": None, "codegen_model": None},
        )
    return project


def test_java_language_plugin_module_is_set():
    plugin = JavaLanguagePlugin()
    assert plugin.MODULE_NAME


def test_initialize(project):
    assert (project.root / "README.md").is_file()

    pom_tree = ET.parse(str(project.root / "pom.xml"))
    namespace = {"maven": "http://maven.apache.org/POM/4.0.0"}
    actual_group_id = pom_tree.find("maven:groupId", namespace)
    expected_group_id = "software.amazon.foo.{}".format(RESOURCE.lower())
    assert actual_group_id.text == expected_group_id
    path = project.root / "template.yml"
    with path.open("r", encoding="utf-8") as f:
        template = yaml.safe_load(f)

    handler_properties = template["Resources"]["TypeFunction"]["Properties"]

    code_uri = "./target/{}-handler-1.0-SNAPSHOT.jar".format(project.hypenated_name)
    assert handler_properties["CodeUri"] == code_uri
    handler = "{}.HandlerWrapper::handleRequest".format(expected_group_id)
    assert handler_properties["Handler"] == handler
    assert handler_properties["Runtime"] == project._plugin.RUNTIME


def test_generate(project):
    project.load_schema()

    generated_root = project._plugin._get_generated_root(project)
    generated_tests_root = project._plugin._get_generated_tests_root(project)

    # generated root shouldn't be present
    assert not generated_root.is_dir()
    assert not generated_tests_root.is_dir()

    project.generate()

    src_file = generated_root / "test"
    src_file.touch()

    test_file = generated_tests_root / "test"
    test_file.touch()

    project.generate()

    # asserts we remove existing files in the tree
    assert not src_file.is_file()
    assert not test_file.is_file()


def test_protocol_version_is_set(project):
    assert project.settings["protocolVersion"] == "2.0.0"


def test_generate_low_protocol_version_is_updated(project):
    project.settings["protocolVersion"] = "1.0.0"
    project.generate()
    assert project.settings["protocolVersion"] == "2.0.0"


def update_pom_with_plugin_version(project, version_id):
    pom_tree = ET.parse(project.root / "pom.xml")
    root = pom_tree.getroot()
    namespace = {"mvn": "http://maven.apache.org/POM/4.0.0"}
    version = root.find(
        "./mvn:dependencies/mvn:dependency"
        "/[mvn:artifactId='aws-cloudformation-rpdk-java-plugin']/mvn:version",
        namespace,
    )
    version.text = version_id
    pom_tree.write(project.root / "pom.xml")


def test_generate_with_not_support_version(project):
    update_pom_with_plugin_version(project, "1.0.0")

    with pytest.raises(JavaPluginVersionNotSupportedError):
        project.generate()


def make_target(project, count):
    target = project.root / "target"
    target.mkdir(exist_ok=True)
    jar_paths = []
    for i in range(count):
        jar_path = target / "{}-{}.0-SNAPSHOT.jar".format(project.hypenated_name, i)
        jar_path.touch()
        jar_paths.append(jar_path)
    return jar_paths


def test__find_jar_zero(project):
    make_target(project, 0)
    with pytest.raises(JavaArchiveNotFoundError) as excinfo:
        project._plugin._find_jar(project)

    assert isinstance(excinfo.value, SysExitRecommendedError)


def test__find_jar_one(project):
    jar_path, *_ = make_target(project, 1)
    assert project._plugin._find_jar(project) == jar_path


def test__find_jar_two(project):
    make_target(project, 2)
    with pytest.raises(InternalError):
        project._plugin._find_jar(project)


def make_pom_xml_without_plugin(project):
    pom_tree = ET.parse(project.root / "pom.xml")
    root = pom_tree.getroot()
    namespace = {"mvn": "http://maven.apache.org/POM/4.0.0"}
    plugin = root.find(
        ".//mvn:dependency/[mvn:artifactId='aws-cloudformation-rpdk-java-plugin']",
        namespace,
    )
    dependencies = root.find("mvn:dependencies", namespace)
    dependencies.remove(plugin)
    pom_tree.write(project.root / "pom.xml")


def test__get_plugin_version_not_found(project):
    make_pom_xml_without_plugin(project)
    with pytest.raises(JavaPluginNotFoundError):
        project._plugin._get_java_plugin_dependency_version(project)


def test_generate_without_java_plugin_in_pom_should_not_fail(project):
    make_pom_xml_without_plugin(project)
    project.generate()
    assert project.settings["protocolVersion"] == "2.0.0"


def test__get_plugin_version_invalid_pom(project):
    pom = open(project.root / "pom.xml", "w")
    pom.write("invalid pom")
    pom.close()
    with pytest.raises(InvalidMavenPOMError):
        project._plugin._get_java_plugin_dependency_version(project)


def test_package(project):
    project.load_schema()
    project.generate()
    make_target(project, 1)

    zip_file = Mock()
    project._plugin.package(project, zip_file)

    writes = []
    for call in zip_file.write.call_args_list:
        args, _kwargs = call
        writes.append(str(args[1]))  # relative path

    assert len(writes) > 10
    assert "pom.xml" in writes


def test__prompt_for_namespace_aws_default():
    project = Mock(type_info=("AWS", "Clown", "Service"), settings={"namespace": None})
    plugin = JavaLanguagePlugin()

    with patch("rpdk.core.init.input", return_value="") as mock_input:
        plugin._prompt_for_namespace(project)

    mock_input.assert_called_once()

    assert project.settings == {"namespace": ("software", "amazon", "clown", "service")}


def test__prompt_for_namespace_aws_overwritten():
    project = Mock(type_info=("AWS", "Clown", "Service"), settings={"namespace": None})
    plugin = JavaLanguagePlugin()

    with patch(
        "rpdk.core.init.input", return_value="com.red.clown.service"
    ) as mock_input:
        plugin._prompt_for_namespace(project)

    mock_input.assert_called_once()

    assert project.settings == {"namespace": ("com", "red", "clown", "service")}


def test__prompt_for_namespace_other_default():
    project = Mock(
        type_info=("Balloon", "Clown", "Service"), settings={"namespace": None}
    )
    plugin = JavaLanguagePlugin()

    with patch("rpdk.core.init.input", return_value="") as mock_input:
        plugin._prompt_for_namespace(project)

    mock_input.assert_called_once()

    assert project.settings == {"namespace": ("com", "balloon", "clown", "service")}


def test__prompt_for_namespace_other_overwritten():
    project = Mock(
        type_info=("Balloon", "Clown", "Service"), settings={"namespace": None}
    )
    plugin = JavaLanguagePlugin()

    with patch(
        "rpdk.core.init.input", return_value="com.ball.clown.service"
    ) as mock_input:
        plugin._prompt_for_namespace(project)

    mock_input.assert_called_once()

    assert project.settings == {"namespace": ("com", "ball", "clown", "service")}


def test__prompt_for_namespace_default_provided():
    project = Mock(
        type_info=("Balloon", "Clown", "Service"), settings={"namespace": "default"}
    )
    plugin = JavaLanguagePlugin()

    with patch("rpdk.core.init.input") as mock_input:
        plugin._prompt_for_namespace(project)

    mock_input.assert_not_called()

    assert project.settings == {"namespace": ("com", "balloon", "clown", "service")}


def test__prompt_for_namespace_valid_provided():
    project = Mock(
        type_info=("Balloon", "Clown", "Service"),
        settings={"namespace": "com.valid.namespace"},
    )
    plugin = JavaLanguagePlugin()

    with patch("rpdk.core.init.input") as mock_input:
        plugin._prompt_for_namespace(project)

    mock_input.assert_not_called()

    assert project.settings == {"namespace": ("com", "valid", "namespace")}


def test__prompt_for_namespace_invalid_provided():
    project = Mock(
        type_info=("Balloon", "Clown", "Service"),
        settings={"namespace": "com.Invalid.Namespace"},
    )
    plugin = JavaLanguagePlugin()

    with patch(
        "rpdk.core.init.input", return_value="com.ball.clown.service"
    ) as mock_input:
        plugin._prompt_for_namespace(project)

    mock_input.assert_called_once()

    assert project.settings == {"namespace": ("com", "ball", "clown", "service")}


def test__namespace_from_project_new_settings():
    namespace = ("com", "ball", "clown", "service")
    project = Mock(settings={"namespace": namespace})
    plugin = JavaLanguagePlugin()
    plugin._namespace_from_project(project)

    assert plugin.namespace == namespace
    assert plugin.package_name == "com.ball.clown.service"


def test__namespace_from_project_old_settings():
    project = Mock(type_info=("Balloon", "Clown", "Service"), settings={})
    plugin = JavaLanguagePlugin()
    plugin._namespace_from_project(project)

    assert plugin.namespace == ("com", "balloon", "clown", "service")
    assert plugin.package_name == "com.balloon.clown.service"


def test__prompt_for_codegen_model_no_selection():
    project = Mock(
        type_info=("AWS", "Clown", "Service"), settings={"codegen_model": None}
    )
    plugin = JavaLanguagePlugin()

    with patch("rpdk.core.init.input", return_value="") as mock_input:
        plugin._prompt_for_codegen_model(project)

    mock_input.assert_called_once()

    assert project.settings == {"codegen_model": "default"}


def test__prompt_for_codegen_model_default():
    project = Mock(
        type_info=("AWS", "Clown", "Service"), settings={"codegen_model": None}
    )
    plugin = JavaLanguagePlugin()

    with patch("rpdk.core.init.input", return_value="1") as mock_input:
        plugin._prompt_for_codegen_model(project)

    mock_input.assert_called_once()

    assert project.settings == {"codegen_model": "default"}


def test__prompt_for_codegen_model_guided_aws():
    project = Mock(
        type_info=("AWS", "Clown", "Service"), settings={"codegen_model": None}
    )
    plugin = JavaLanguagePlugin()

    with patch("rpdk.core.init.input", return_value="2") as mock_input:
        plugin._prompt_for_codegen_model(project)

    mock_input.assert_called_once()

<<<<<<< HEAD
    assert project.settings == {"codegen_model": "guided_aws"}


def test__prompt_for_codegen_model_provided():
    project = Mock(
        type_info=("AWS", "Clown", "Service"),
        settings={"codegen_model": "guided_aws"},
    )
    plugin = JavaLanguagePlugin()

    with patch("rpdk.core.init.input") as mock_input:
        plugin._prompt_for_codegen_model(project)

    mock_input.assert_not_called()

    assert project.settings == {"codegen_model": "guided_aws"}
=======
    assert project.settings == {"codegen_template_path": "guided_aws"}


def test_generate_image_build_config(project):
    make_target(project, 1)

    config = project._plugin.generate_image_build_config(project)

    assert "executable_name" in config
    assert "project_path" in config
    assert "dockerfile_path" in config


def test_generate_executable_entrypoint_specified(project):
    project.executable_entrypoint = "entrypoint"
    project.generate()
    assert project.executable_entrypoint == "entrypoint"


def test_generate_executable_entrypoint_not_specified(project):
    project.executable_entrypoint = None
    project.generate()
    plugin = JavaLanguagePlugin()
    plugin._namespace_from_project(project)

    assert (
        project.executable_entrypoint
        == plugin.package_name + ".HandlerWrapperExecutable"
    )


def test_generate_executable_entrypoint_old_project_version(project):
    # If the cli version does not contain the new executable_entrypoint
    # we will not add it
    del project.executable_entrypoint
    project.generate()
    plugin = JavaLanguagePlugin()
    plugin._namespace_from_project(project)

    assert not hasattr(project, "executable_entrypoint")
>>>>>>> e34f0472
<|MERGE_RESOLUTION|>--- conflicted
+++ resolved
@@ -364,25 +364,7 @@
 
     mock_input.assert_called_once()
 
-<<<<<<< HEAD
     assert project.settings == {"codegen_model": "guided_aws"}
-
-
-def test__prompt_for_codegen_model_provided():
-    project = Mock(
-        type_info=("AWS", "Clown", "Service"),
-        settings={"codegen_model": "guided_aws"},
-    )
-    plugin = JavaLanguagePlugin()
-
-    with patch("rpdk.core.init.input") as mock_input:
-        plugin._prompt_for_codegen_model(project)
-
-    mock_input.assert_not_called()
-
-    assert project.settings == {"codegen_model": "guided_aws"}
-=======
-    assert project.settings == {"codegen_template_path": "guided_aws"}
 
 
 def test_generate_image_build_config(project):
@@ -421,5 +403,4 @@
     plugin = JavaLanguagePlugin()
     plugin._namespace_from_project(project)
 
-    assert not hasattr(project, "executable_entrypoint")
->>>>>>> e34f0472
+    assert not hasattr(project, "executable_entrypoint")